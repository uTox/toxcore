--- conflicted
+++ resolved
@@ -29,18 +29,6 @@
     return r;
 }
 
-<<<<<<< HEAD
-bool ipp_eq(IP_Port a, IP_Port b) {
-  return (a.ip.i == b.ip.i) && (a.port == b.port);
-}
-
-bool id_eq(clientid_t* dest, clientid_t* src) {
-  return memcmp(dest, src, sizeof(clientid_t)) == 0;
-}
-
-void id_cpy(clientid_t* dest, clientid_t* src) {
-  memcpy(dest, src, sizeof(clientid_t));
-=======
 bool ipp_eq(IP_Port a, IP_Port b)
 {
     return (a.ip.i == b.ip.i) && (a.port == b.port);
@@ -54,5 +42,4 @@
 void id_cpy(clientid_t* dest, clientid_t* src)
 {
     memcpy(dest, src, sizeof(clientid_t));
->>>>>>> e71413d8
 }