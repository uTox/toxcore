/**  bwcontroller.c
 *
 *   Copyright (C) 2013-2015 Tox project All Rights Reserved.
 *
 *   This file is part of Tox.
 *
 *   Tox is free software: you can redistribute it and/or modify
 *   it under the terms of the GNU General Public License as published by
 *   the Free Software Foundation, either version 3 of the License, or
 *   (at your option) any later version.
 *
 *   Tox is distributed in the hope that it will be useful,
 *   but WITHOUT ANY WARRANTY; without even the implied warranty of
 *   MERCHANTABILITY or FITNESS FOR A PARTICULAR PURPOSE.  See the
 *   GNU General Public License for more details.
 *
 *   You should have received a copy of the GNU General Public License
 *   along with Tox. If not, see <http://www.gnu.org/licenses/>.
 *
 */

#ifdef HAVE_CONFIG_H
#include "config.h"
#endif /* HAVE_CONFIG_H */

#include "bwcontroller.h"

#include "ring_buffer.h"

#include "../toxcore/logger.h"
#include "../toxcore/util.h"

#include <assert.h>

#define BWC_PACKET_ID 196
#define BWC_SEND_INTERVAL_MS 1000
#define BWC_REFRESH_INTERVAL_MS 10000
#define BWC_AVG_PKT_COUNT 20

/**
 *
 */

struct BWController_s {
    void (*mcb)(BWController *, uint32_t, float, void *);
    void *mcb_data;

    Messenger *m;
    uint32_t friend_number;

    struct {
        uint32_t lru; /* Last recv update time stamp */
        uint32_t lsu; /* Last sent update time stamp */
        uint32_t lfu; /* Last refresh time stamp */

        uint32_t lost;
        uint32_t recv;
    } cycle;

    struct {
        uint32_t rb_s[BWC_AVG_PKT_COUNT];
        RingBuffer *rb;
    } rcvpkt; /* To calculate average received packet */
};

int bwc_handle_data(Tox *tox, uint32_t friendnumber, const uint8_t *data, uint16_t length, void *object);
void send_update(BWController *bwc);

BWController *bwc_new(Messenger *m, uint32_t friendnumber,
                      void (*mcb)(BWController *, uint32_t, float, void *),
                      void *udata)
{
    BWController *retu = (BWController *)calloc(sizeof(struct BWController_s), 1);

    retu->mcb = mcb;
    retu->mcb_data = udata;
    retu->m = m;
    retu->friend_number = friendnumber;
    retu->cycle.lsu = retu->cycle.lfu = current_time_monotonic();
    retu->rcvpkt.rb = rb_new(BWC_AVG_PKT_COUNT);

    /* Fill with zeros */
    int i = 0;

    for (; i < BWC_AVG_PKT_COUNT; i ++) {
        rb_write(retu->rcvpkt.rb, retu->rcvpkt.rb_s + i);
    }

    m_callback_rtp_packet(m->tox, friendnumber, BWC_PACKET_ID, bwc_handle_data, retu);

    return retu;
}
void bwc_kill(BWController *bwc)
{
    if (!bwc) {
        return;
    }

    m_callback_rtp_packet(bwc->m->tox, bwc->friend_number, BWC_PACKET_ID, NULL, NULL);

    rb_kill(bwc->rcvpkt.rb);
    free(bwc);
}
void bwc_feed_avg(BWController *bwc, uint32_t bytes)
{
    uint32_t *p;

    rb_read(bwc->rcvpkt.rb, (void **) &p);
    rb_write(bwc->rcvpkt.rb, p);

    *p = bytes;
}
void bwc_add_lost(BWController *bwc, uint32_t bytes)
{
    if (!bwc) {
        return;
    }

    if (!bytes) {
        uint32_t *t_avg[BWC_AVG_PKT_COUNT], c = 1;

        rb_data(bwc->rcvpkt.rb, (void **) t_avg);

        int i = 0;

        for (; i < BWC_AVG_PKT_COUNT; i ++) {
            bytes += *(t_avg[i]);

            if (*(t_avg[i])) {
                c++;
            }
        }

        bytes /= c;
    }

    bwc->cycle.lost += bytes;
    send_update(bwc);
}
void bwc_add_recv(BWController *bwc, uint32_t bytes)
{
    if (!bwc || !bytes) {
        return;
    }

    bwc->cycle.recv += bytes;
    send_update(bwc);
}


struct BWCMessage {
    uint32_t lost;
    uint32_t recv;
};

void send_update(BWController *bwc)
{
    if (current_time_monotonic() - bwc->cycle.lfu > BWC_REFRESH_INTERVAL_MS) {

        bwc->cycle.lost /= 10;
        bwc->cycle.recv /= 10;
        bwc->cycle.lfu = current_time_monotonic();
    } else if (current_time_monotonic() - bwc->cycle.lsu > BWC_SEND_INTERVAL_MS) {

        if (bwc->cycle.lost) {
            LOGGER_DEBUG(bwc->m->log, "%p Sent update rcv: %u lost: %u",
                         bwc, bwc->cycle.recv, bwc->cycle.lost);

            uint8_t p_msg[sizeof(struct BWCMessage) + 1];
            struct BWCMessage *b_msg = (struct BWCMessage *)(p_msg + 1);

            p_msg[0] = BWC_PACKET_ID;
            b_msg->lost = htonl(bwc->cycle.lost);
            b_msg->recv = htonl(bwc->cycle.recv);

<<<<<<< HEAD
            if (-1 == m_send_custom_lossy_packet(bwc->m, bwc->friend_number, p_msg, sizeof(p_msg))) {
                LOGGER_WARNING(bwc->m->log, "BWC send failed (len: %d)! std error: %s", sizeof(p_msg), strerror(errno));
            }
=======
            if (-1 == send_custom_lossy_packet(bwc->m->tox, bwc->friend_number, p_msg, sizeof(p_msg)))
                LOGGER_WARNING("BWC send failed (len: %d)! std error: %s", sizeof(p_msg), strerror(errno));
>>>>>>> 802ca41f
        }

        bwc->cycle.lsu = current_time_monotonic();
    }
}
static int on_update(BWController *bwc, const struct BWCMessage *msg)
{
    LOGGER_DEBUG(bwc->m->log, "%p Got update from peer", bwc);

    /* Peer must respect time boundary */
    if (current_time_monotonic() < bwc->cycle.lru + BWC_SEND_INTERVAL_MS) {
        LOGGER_DEBUG(bwc->m->log, "%p Rejecting extra update", bwc);
        return -1;
    }

    bwc->cycle.lru = current_time_monotonic();

    uint32_t recv = ntohl(msg->recv);
    uint32_t lost = ntohl(msg->lost);

    LOGGER_DEBUG(bwc->m->log, "recved: %u lost: %u", recv, lost);

    if (lost && bwc->mcb) {
        bwc->mcb(bwc, bwc->friend_number,
                 ((float) lost / (recv + lost)),
                 bwc->mcb_data);
    }

    return 0;
}
int bwc_handle_data(Tox *tox, uint32_t friendnumber, const uint8_t *data, uint16_t length, void *object)
{
    if (length - 1 != sizeof(struct BWCMessage)) {
        return -1;
    }

    return on_update((BWController *)object, (const struct BWCMessage *)(data + 1));
}<|MERGE_RESOLUTION|>--- conflicted
+++ resolved
@@ -173,14 +173,9 @@
             b_msg->lost = htonl(bwc->cycle.lost);
             b_msg->recv = htonl(bwc->cycle.recv);
 
-<<<<<<< HEAD
             if (-1 == m_send_custom_lossy_packet(bwc->m, bwc->friend_number, p_msg, sizeof(p_msg))) {
-                LOGGER_WARNING(bwc->m->log, "BWC send failed (len: %d)! std error: %s", sizeof(p_msg), strerror(errno));
+                LOGGER_WARNING("BWC send failed (len: %d)! std error: %s", sizeof(p_msg), strerror(errno));
             }
-=======
-            if (-1 == send_custom_lossy_packet(bwc->m->tox, bwc->friend_number, p_msg, sizeof(p_msg)))
-                LOGGER_WARNING("BWC send failed (len: %d)! std error: %s", sizeof(p_msg), strerror(errno));
->>>>>>> 802ca41f
         }
 
         bwc->cycle.lsu = current_time_monotonic();
