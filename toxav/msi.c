--- conflicted
+++ resolved
@@ -82,25 +82,22 @@
 static int send_message(Messenger *m, uint32_t friend_number, const MSIMessage *msg);
 int send_error(Messenger *m, uint32_t friend_number, MSIError error);
 static int invoke_callback(MSICall *call, MSICallbackID cb);
-<<<<<<< HEAD
+
 static MSICall *get_call(MSISession *session, uint32_t friend_number);
+
 MSICall *new_call(MSISession *session, uint32_t friend_number);
+
 void kill_call(MSICall *call);
+
 void on_peer_status(Messenger *m, uint32_t friend_number, uint8_t status, void *data);
+
 void handle_init(MSICall *call, const MSIMessage *msg);
+
 void handle_push(MSICall *call, const MSIMessage *msg);
+
 void handle_pop(MSICall *call, const MSIMessage *msg);
+
 void handle_msi_packet(Messenger *m, uint32_t friend_number, const uint8_t *data, uint16_t length, void *object);
-=======
-static MSICall *get_call (MSISession *session, uint32_t friend_number);
-MSICall *new_call (MSISession *session, uint32_t friend_number);
-void kill_call (MSICall *call);
-void on_peer_status(Tox *tox, uint32_t friend_number, uint8_t status, void *data);
-void handle_init (MSICall *call, const MSIMessage *msg);
-void handle_push (MSICall *call, const MSIMessage *msg);
-void handle_pop (MSICall *call, const MSIMessage *msg);
-void handle_msi_packet (Tox *tox, uint32_t friend_number, const uint8_t *data, uint16_t length, void *object);
->>>>>>> 802ca41f
 
 
 /**
@@ -466,13 +463,9 @@
     *it = 0;
     size ++;
 
-<<<<<<< HEAD
-    if (m_msi_packet(m, friend_number, parsed, size)) {
+
+    if (m_msi_packet(m->tox, friend_number, parsed, size)) {
         LOGGER_DEBUG(m->log, "Sent message");
-=======
-    if (m_msi_packet(m->tox, friend_number, parsed, size)) {
-        LOGGER_DEBUG("Sent message");
->>>>>>> 802ca41f
         return 0;
     }
 
@@ -623,15 +616,10 @@
     free(call);
     session->calls = NULL;
 }
-void on_peer_status(Tox *tox, uint32_t friend_number, uint8_t status, void *data)
-{
-<<<<<<< HEAD
-    (void)m;
-    MSISession *session = (MSISession *)data;
-=======
-    (void)tox;
+
+void on_peer_status(Messenger *m, uint32_t friend_number, uint8_t status, void *data)
+{
     MSISession *session = data;
->>>>>>> 802ca41f
 
     switch (status) {
         case 0: { /* Friend is now offline */
@@ -649,10 +637,6 @@
             kill_call(call);
             pthread_mutex_unlock(session->mutex);
         }
-        break;
-
-        default:
-            break;
     }
 }
 void handle_init(MSICall *call, const MSIMessage *msg)
@@ -816,26 +800,17 @@
 
     kill_call(call);
 }
-<<<<<<< HEAD
+
 void handle_msi_packet(Messenger *m, uint32_t friend_number, const uint8_t *data, uint16_t length, void *object)
-=======
-void handle_msi_packet (Tox *tox, uint32_t friend_number, const uint8_t *data, uint16_t length, void *object)
->>>>>>> 802ca41f
 {
     LOGGER_DEBUG(m->log, "Got msi message");
 
     MSISession *session = (MSISession *)object;
     MSIMessage msg;
 
-<<<<<<< HEAD
     if (msg_parse_in(m->log, &msg, data, length) == -1) {
+        send_error(m, friend_number, msi_EInvalidMessage);
         LOGGER_WARNING(m->log, "Error parsing message");
-        send_error(m, friend_number, msi_EInvalidMessage);
-=======
-    if (msg_parse_in (&msg, data, length) == -1) {
-        LOGGER_WARNING("Error parsing message");
-        send_error(tox->m, friend_number, msi_EInvalidMessage);
->>>>>>> 802ca41f
         return;
     }
 
@@ -846,7 +821,7 @@
 
     if (call == NULL) {
         if (msg.request.value != requ_init) {
-            send_error(tox->m, friend_number, msi_EStrayMessage);
+            send_error(m, friend_number, msi_EStrayMessage);
             pthread_mutex_unlock(session->mutex);
             return;
         }
@@ -854,7 +829,7 @@
         call = new_call(session, friend_number);
 
         if (call == NULL) {
-            send_error(tox->m, friend_number, msi_ESystem);
+            send_error(m, friend_number, msi_ESystem);
             pthread_mutex_unlock(session->mutex);
             return;
         }
