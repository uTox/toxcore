/**  rtp.c
 *
 *   Copyright (C) 2013-2015 Tox project All Rights Reserved.
 *
 *   This file is part of Tox.
 *
 *   Tox is free software: you can redistribute it and/or modify
 *   it under the terms of the GNU General Public License as published by
 *   the Free Software Foundation, either version 3 of the License, or
 *   (at your option) any later version.
 *
 *   Tox is distributed in the hope that it will be useful,
 *   but WITHOUT ANY WARRANTY; without even the implied warranty of
 *   MERCHANTABILITY or FITNESS FOR A PARTICULAR PURPOSE.  See the
 *   GNU General Public License for more details.
 *
 *   You should have received a copy of the GNU General Public License
 *   along with Tox. If not, see <http://www.gnu.org/licenses/>.
 *
 */

#ifdef HAVE_CONFIG_H
#include "config.h"
#endif /* HAVE_CONFIG_H */

#include "rtp.h"

#include "bwcontroller.h"

#include "../toxcore/Messenger.h"
#include "../toxcore/logger.h"
#include "../toxcore/util.h"

#include <assert.h>
#include <stdlib.h>


<<<<<<< HEAD
int handle_rtp_packet(Messenger *m, uint32_t friendnumber, const uint8_t *data, uint16_t length, void *object);
=======
int handle_rtp_packet (Tox *tox, uint32_t friendnumber, const uint8_t *data, uint16_t length, void *object);
>>>>>>> 802ca41f


RTPSession *rtp_new(int payload_type, Messenger *m, uint32_t friendnumber,
                    BWController *bwc, void *cs,
                    int (*mcb)(void *, struct RTPMessage *))
{
    assert(mcb);
    assert(cs);
    assert(m);

    RTPSession *retu = (RTPSession *)calloc(1, sizeof(RTPSession));

    if (!retu) {
        LOGGER_WARNING(m->log, "Alloc failed! Program might misbehave!");
        return NULL;
    }

    retu->ssrc = random_int();
    retu->payload_type = payload_type;

    retu->m = m;
    retu->friend_number = friendnumber;

    /* Also set payload type as prefix */

    retu->bwc = bwc;
    retu->cs = cs;
    retu->mcb = mcb;

    if (-1 == rtp_allow_receiving(retu)) {
        LOGGER_WARNING(m->log, "Failed to start rtp receiving mode");
        free(retu);
        return NULL;
    }

    return retu;
}
void rtp_kill(RTPSession *session)
{
    if (!session) {
        return;
    }

    LOGGER_DEBUG(session->m->log, "Terminated RTP session: %p", session);

    rtp_stop_receiving(session);
    free(session);
}
int rtp_allow_receiving(RTPSession *session)
{
    if (session == NULL) {
        return -1;
    }

    if (m_callback_rtp_packet(session->m->tox, session->friend_number, session->payload_type,
                              handle_rtp_packet, session) == -1) {
        LOGGER_WARNING(session->m->log, "Failed to register rtp receive handler");
        return -1;
    }

    LOGGER_DEBUG(session->m->log, "Started receiving on session: %p", session);
    return 0;
}
int rtp_stop_receiving(RTPSession *session)
{
    if (session == NULL) {
        return -1;
    }

    m_callback_rtp_packet(session->m->tox, session->friend_number, session->payload_type, NULL, NULL);

    LOGGER_DEBUG(session->m->log, "Stopped receiving on session: %p", session);
    return 0;
}
int rtp_send_data(RTPSession *session, const uint8_t *data, uint16_t length, Logger *log)
{
    if (!session) {
        LOGGER_ERROR(log, "No session!");
        return -1;
    }

    uint8_t rdata[length + sizeof(struct RTPHeader) + 1];
    memset(rdata, 0, sizeof(rdata));

    rdata[0] = session->payload_type;

    struct RTPHeader *header = (struct RTPHeader *)(rdata  + 1);

    header->ve = 2;
    header->pe = 0;
    header->xe = 0;
    header->cc = 0;

    header->ma = 0;
    header->pt = session->payload_type % 128;

    header->sequnum = htons(session->sequnum);
    header->timestamp = htonl(current_time_monotonic());
    header->ssrc = htonl(session->ssrc);

    header->cpart = 0;
    header->tlen = htons(length);

    if (MAX_CRYPTO_DATA_SIZE > length + sizeof(struct RTPHeader) + 1) {

        /**
         * The lenght is lesser than the maximum allowed lenght (including header)
         * Send the packet in single piece.
         */

        memcpy(rdata + 1 + sizeof(struct RTPHeader), data, length);

<<<<<<< HEAD
        if (-1 == m_send_custom_lossy_packet(session->m, session->friend_number, rdata, sizeof(rdata))) {
            LOGGER_WARNING(session->m->log, "RTP send failed (len: %d)! std error: %s", sizeof(rdata), strerror(errno));
        }
=======
        if (-1 == send_custom_lossy_packet(session->m->tox, session->friend_number, rdata, sizeof(rdata)))
            LOGGER_WARNING("RTP send failed (len: %d)! std error: %s", sizeof(rdata), strerror(errno));
>>>>>>> 802ca41f
    } else {

        /**
         * The lenght is greater than the maximum allowed lenght (including header)
         * Send the packet in multiple pieces.
         */

        uint16_t sent = 0;
        uint16_t piece = MAX_CRYPTO_DATA_SIZE - (sizeof(struct RTPHeader) + 1);

        while ((length - sent) + sizeof(struct RTPHeader) + 1 > MAX_CRYPTO_DATA_SIZE) {
            memcpy(rdata + 1 + sizeof(struct RTPHeader), data + sent, piece);

<<<<<<< HEAD
            if (-1 == m_send_custom_lossy_packet(session->m, session->friend_number,
                                                 rdata, piece + sizeof(struct RTPHeader) + 1)) {
                LOGGER_WARNING(session->m->log, "RTP send failed (len: %d)! std error: %s",
=======
            if (-1 == send_custom_lossy_packet(session->m->tox, session->friend_number,
                                               rdata, piece + sizeof(struct RTPHeader) + 1))
                LOGGER_WARNING("RTP send failed (len: %d)! std error: %s",
>>>>>>> 802ca41f
                               piece + sizeof(struct RTPHeader) + 1, strerror(errno));
            }

            sent += piece;
            header->cpart = htons(sent);
        }

        /* Send remaining */
        piece = length - sent;

        if (piece) {
            memcpy(rdata + 1 + sizeof(struct RTPHeader), data + sent, piece);

<<<<<<< HEAD
            if (-1 == m_send_custom_lossy_packet(session->m, session->friend_number, rdata,
                                                 piece + sizeof(struct RTPHeader) + 1)) {
                LOGGER_WARNING(session->m->log, "RTP send failed (len: %d)! std error: %s",
=======
            if (-1 == send_custom_lossy_packet(session->m->tox, session->friend_number, rdata,
                                               piece + sizeof(struct RTPHeader) + 1))
                LOGGER_WARNING("RTP send failed (len: %d)! std error: %s",
>>>>>>> 802ca41f
                               piece + sizeof(struct RTPHeader) + 1, strerror(errno));
            }
        }
    }

    session->sequnum ++;
    return 0;
}


static bool chloss(const RTPSession *session, const struct RTPHeader *header)
{
    if (ntohl(header->timestamp) < session->rtimestamp) {
        uint16_t hosq, lost = 0;

        hosq = ntohs(header->sequnum);

        lost = (hosq > session->rsequnum) ?
               (session->rsequnum + 65535) - hosq :
               session->rsequnum - hosq;

        fprintf(stderr, "Lost packet\n");

        while (lost --) {
            bwc_add_lost(session->bwc , 0);
        }

        return true;
    }

    return false;
}
static struct RTPMessage *new_message(size_t allocate_len, const uint8_t *data, uint16_t data_length)
{
    assert(allocate_len >= data_length);

    struct RTPMessage *msg = (struct RTPMessage *)calloc(sizeof(struct RTPMessage) + (allocate_len - sizeof(
                                 struct RTPHeader)), 1);

    msg->len = data_length - sizeof(struct RTPHeader);
    memcpy(&msg->header, data, data_length);

    msg->header.sequnum = ntohs(msg->header.sequnum);
    msg->header.timestamp = ntohl(msg->header.timestamp);
    msg->header.ssrc = ntohl(msg->header.ssrc);

    msg->header.cpart = ntohs(msg->header.cpart);
    msg->header.tlen = ntohs(msg->header.tlen);

    return msg;
}
<<<<<<< HEAD
int handle_rtp_packet(Messenger *m, uint32_t friendnumber, const uint8_t *data, uint16_t length, void *object)
=======
int handle_rtp_packet (Tox *tox, uint32_t friendnumber, const uint8_t *data, uint16_t length, void *object)
>>>>>>> 802ca41f
{
    (void) tox;
    (void) friendnumber;

    RTPSession *session = (RTPSession *)object;

    data ++;
    length--;

    if (!session || length < sizeof(struct RTPHeader)) {
        LOGGER_WARNING(m->log, "No session or invalid length of received buffer!");
        return -1;
    }

    const struct RTPHeader *header = (const struct RTPHeader *) data;

    if (header->pt != session->payload_type % 128) {
        LOGGER_WARNING(m->log, "Invalid payload type with the session");
        return -1;
    }

    if (ntohs(header->cpart) >= ntohs(header->tlen)) {
        /* Never allow this case to happen */
        return -1;
    }

    bwc_feed_avg(session->bwc, length);

    if (ntohs(header->tlen) == length - sizeof(struct RTPHeader)) {
        /* The message is sent in single part */

        /* Only allow messages which have arrived in order;
         * drop late messages
         */
        if (chloss(session, header)) {
            return 0;
        }

        /* Message is not late; pick up the latest parameters */
        session->rsequnum = ntohs(header->sequnum);
        session->rtimestamp = ntohl(header->timestamp);

        bwc_add_recv(session->bwc, length);

        /* Invoke processing of active multiparted message */
        if (session->mp) {
            if (session->mcb) {
                session->mcb(session->cs, session->mp);
            } else {
                free(session->mp);
            }

            session->mp = NULL;
        }

        /* The message came in the allowed time;
         * process it only if handler for the session is present.
         */

        if (!session->mcb) {
            return 0;
        }

        return session->mcb(session->cs, new_message(length, data, length));
    }

    /* The message is sent in multiple parts */

    if (session->mp) {
        /* There are 2 possible situations in this case:
         *      1) being that we got the part of already processing message.
         *      2) being that we got the part of a new/old message.
         *
         * We handle them differently as we only allow a single multiparted
         * processing message
         */

        if (session->mp->header.sequnum == ntohs(header->sequnum) &&
                session->mp->header.timestamp == ntohl(header->timestamp)) {
            /* First case */

            /* Make sure we have enough allocated memory */
            if (session->mp->header.tlen - session->mp->len < length - sizeof(struct RTPHeader) ||
                    session->mp->header.tlen <= ntohs(header->cpart)) {
                /* There happened to be some corruption on the stream;
                 * continue wihtout this part
                 */
                return 0;
            }

            memcpy(session->mp->data + ntohs(header->cpart), data + sizeof(struct RTPHeader),
                   length - sizeof(struct RTPHeader));

            session->mp->len += length - sizeof(struct RTPHeader);

            bwc_add_recv(session->bwc, length);

            if (session->mp->len == session->mp->header.tlen) {
                /* Received a full message; now push it for the further
                 * processing.
                 */
                if (session->mcb) {
                    session->mcb(session->cs, session->mp);
                } else {
                    free(session->mp);
                }

                session->mp = NULL;
            }
        } else {
            /* Second case */

            if (session->mp->header.timestamp > ntohl(header->timestamp)) {
                /* The received message part is from the old message;
                 * discard it.
                 */
                return 0;
            }

            /* Measure missing parts of the old message */
            bwc_add_lost(session->bwc,
                         (session->mp->header.tlen - session->mp->len) +

                         /* Must account sizes of rtp headers too */
                         ((session->mp->header.tlen - session->mp->len) /
                          MAX_CRYPTO_DATA_SIZE) * sizeof(struct RTPHeader));

            /* Push the previous message for processing */
            if (session->mcb) {
                session->mcb(session->cs, session->mp);
            } else {
                free(session->mp);
            }

            session->mp = NULL;
            goto NEW_MULTIPARTED;
        }
    } else {
        /* In this case threat the message as if it was received in order
         */

        /* This is also a point for new multiparted messages */
NEW_MULTIPARTED:

        /* Only allow messages which have arrived in order;
         * drop late messages
         */
        if (chloss(session, header)) {
            return 0;
        }

        /* Message is not late; pick up the latest parameters */
        session->rsequnum = ntohs(header->sequnum);
        session->rtimestamp = ntohl(header->timestamp);

        bwc_add_recv(session->bwc, length);

        /* Again, only store message if handler is present
         */
        if (session->mcb) {
            session->mp = new_message(ntohs(header->tlen) + sizeof(struct RTPHeader), data, length);

            /* Reposition data if necessary */
            if (ntohs(header->cpart)) {
                ;
            }

            memmove(session->mp->data + ntohs(header->cpart), session->mp->data, session->mp->len);
        }
    }

    return 0;
}<|MERGE_RESOLUTION|>--- conflicted
+++ resolved
@@ -35,11 +35,7 @@
 #include <stdlib.h>
 
 
-<<<<<<< HEAD
 int handle_rtp_packet(Messenger *m, uint32_t friendnumber, const uint8_t *data, uint16_t length, void *object);
-=======
-int handle_rtp_packet (Tox *tox, uint32_t friendnumber, const uint8_t *data, uint16_t length, void *object);
->>>>>>> 802ca41f
 
 
 RTPSession *rtp_new(int payload_type, Messenger *m, uint32_t friendnumber,
@@ -152,14 +148,9 @@
 
         memcpy(rdata + 1 + sizeof(struct RTPHeader), data, length);
 
-<<<<<<< HEAD
         if (-1 == m_send_custom_lossy_packet(session->m, session->friend_number, rdata, sizeof(rdata))) {
             LOGGER_WARNING(session->m->log, "RTP send failed (len: %d)! std error: %s", sizeof(rdata), strerror(errno));
         }
-=======
-        if (-1 == send_custom_lossy_packet(session->m->tox, session->friend_number, rdata, sizeof(rdata)))
-            LOGGER_WARNING("RTP send failed (len: %d)! std error: %s", sizeof(rdata), strerror(errno));
->>>>>>> 802ca41f
     } else {
 
         /**
@@ -173,15 +164,9 @@
         while ((length - sent) + sizeof(struct RTPHeader) + 1 > MAX_CRYPTO_DATA_SIZE) {
             memcpy(rdata + 1 + sizeof(struct RTPHeader), data + sent, piece);
 
-<<<<<<< HEAD
             if (-1 == m_send_custom_lossy_packet(session->m, session->friend_number,
                                                  rdata, piece + sizeof(struct RTPHeader) + 1)) {
                 LOGGER_WARNING(session->m->log, "RTP send failed (len: %d)! std error: %s",
-=======
-            if (-1 == send_custom_lossy_packet(session->m->tox, session->friend_number,
-                                               rdata, piece + sizeof(struct RTPHeader) + 1))
-                LOGGER_WARNING("RTP send failed (len: %d)! std error: %s",
->>>>>>> 802ca41f
                                piece + sizeof(struct RTPHeader) + 1, strerror(errno));
             }
 
@@ -195,15 +180,9 @@
         if (piece) {
             memcpy(rdata + 1 + sizeof(struct RTPHeader), data + sent, piece);
 
-<<<<<<< HEAD
             if (-1 == m_send_custom_lossy_packet(session->m, session->friend_number, rdata,
                                                  piece + sizeof(struct RTPHeader) + 1)) {
                 LOGGER_WARNING(session->m->log, "RTP send failed (len: %d)! std error: %s",
-=======
-            if (-1 == send_custom_lossy_packet(session->m->tox, session->friend_number, rdata,
-                                               piece + sizeof(struct RTPHeader) + 1))
-                LOGGER_WARNING("RTP send failed (len: %d)! std error: %s",
->>>>>>> 802ca41f
                                piece + sizeof(struct RTPHeader) + 1, strerror(errno));
             }
         }
@@ -255,13 +234,8 @@
 
     return msg;
 }
-<<<<<<< HEAD
 int handle_rtp_packet(Messenger *m, uint32_t friendnumber, const uint8_t *data, uint16_t length, void *object)
-=======
-int handle_rtp_packet (Tox *tox, uint32_t friendnumber, const uint8_t *data, uint16_t length, void *object)
->>>>>>> 802ca41f
-{
-    (void) tox;
+{
     (void) friendnumber;
 
     RTPSession *session = (RTPSession *)object;
