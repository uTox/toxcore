/**  toxav.c
 *
 *   Copyright (C) 2013-2015 Tox project All Rights Reserved.
 *
 *   This file is part of Tox.
 *
 *   Tox is free software: you can redistribute it and/or modify
 *   it under the terms of the GNU General Public License as published by
 *   the Free Software Foundation, either version 3 of the License, or
 *   (at your option) any later version.
 *
 *   Tox is distributed in the hope that it will be useful,
 *   but WITHOUT ANY WARRANTY; without even the implied warranty of
 *   MERCHANTABILITY or FITNESS FOR A PARTICULAR PURPOSE.  See the
 *   GNU General Public License for more details.
 *
 *   You should have received a copy of the GNU General Public License
 *   along with Tox. If not, see <http://www.gnu.org/licenses/>.
 *
 */

#ifdef HAVE_CONFIG_H
#include "config.h"
#endif /* HAVE_CONFIG_H */

#include "toxav.h"

#include "msi.h"
#include "rtp.h"

#include "../toxcore/tox.h"
#include "../toxcore/Messenger.h"
#include "../toxcore/logger.h"
#include "../toxcore/util.h"

#include <assert.h>
#include <stdlib.h>
#include <string.h>

#define MAX_ENCODE_TIME_US ((1000 / 24) * 1000)

typedef struct ToxAVCall_s {
    ToxAV *av;

    pthread_mutex_t mutex_audio[1];
    PAIR(RTPSession *, ACSession *) audio;

    pthread_mutex_t mutex_video[1];
    PAIR(RTPSession *, VCSession *) video;

    BWController *bwc;

    bool active;
    MSICall *msi_call;
    uint32_t friend_number;

    uint32_t audio_bit_rate; /* Sending audio bit rate */
    uint32_t video_bit_rate; /* Sending video bit rate */

    /** Required for monitoring changes in states */
    uint8_t previous_self_capabilities;

    pthread_mutex_t mutex[1];

    struct ToxAVCall_s *prev;
    struct ToxAVCall_s *next;
} ToxAVCall;

struct ToxAV {
    Messenger *m;
    MSISession *msi;

    /* Two-way storage: first is array of calls and second is list of calls with head and tail */
    ToxAVCall **calls;
    uint32_t calls_tail;
    uint32_t calls_head;
    pthread_mutex_t mutex[1];

    PAIR(toxav_call_cb *, void *) ccb; /* Call callback */
    PAIR(toxav_call_state_cb *, void *) scb; /* Call state callback */
    PAIR(toxav_audio_receive_frame_cb *, void *) acb; /* Audio frame receive callback */
    PAIR(toxav_video_receive_frame_cb *, void *) vcb; /* Video frame receive callback */
    PAIR(toxav_bit_rate_status_cb *, void *) bcb; /* Bit rate control callback */

    /** Decode time measures */
    int32_t dmssc; /** Measure count */
    int32_t dmsst; /** Last cycle total */
    int32_t dmssa; /** Average decoding time in ms */

    uint32_t interval; /** Calculated interval */
};

void callback_bwc(BWController *bwc, uint32_t friend_number, float loss, void *user_data);

int callback_invite(void *toxav_inst, MSICall *call);
int callback_start(void *toxav_inst, MSICall *call);
int callback_end(void *toxav_inst, MSICall *call);
int callback_error(void *toxav_inst, MSICall *call);
int callback_capabilites(void *toxav_inst, MSICall *call);

bool audio_bit_rate_invalid(uint32_t bit_rate);
bool video_bit_rate_invalid(uint32_t bit_rate);
bool invoke_call_state_callback(ToxAV *av, uint32_t friend_number, uint32_t state);
ToxAVCall *call_new(ToxAV *av, uint32_t friend_number, TOXAV_ERR_CALL *error);
ToxAVCall *call_get(ToxAV *av, uint32_t friend_number);
ToxAVCall *call_remove(ToxAVCall *call);
bool call_prepare_transmission(ToxAVCall *call);
void call_kill_transmission(ToxAVCall *call);

ToxAV *toxav_new(Tox *tox, TOXAV_ERR_NEW *error)
{
    TOXAV_ERR_NEW rc = TOXAV_ERR_NEW_OK;
    ToxAV *av = NULL;
    Messenger *m = (Messenger *)tox;

    if (tox == NULL) {
        rc = TOXAV_ERR_NEW_NULL;
        goto END;
    }

<<<<<<< HEAD
    if (m->msi_packet) {
=======
    if (tox->m->msi_packet) {
>>>>>>> 802ca41f
        rc = TOXAV_ERR_NEW_MULTIPLE;
        goto END;
    }

    av = (ToxAV *)calloc(sizeof(ToxAV), 1);

    if (av == NULL) {
        LOGGER_WARNING(m->log, "Allocation failed!");
        rc = TOXAV_ERR_NEW_MALLOC;
        goto END;
    }

    if (create_recursive_mutex(av->mutex) != 0) {
        LOGGER_WARNING(m->log, "Mutex creation failed!");
        rc = TOXAV_ERR_NEW_MALLOC;
        goto END;
    }

<<<<<<< HEAD
    av->m = m;
=======
    av->m = tox->m;
>>>>>>> 802ca41f
    av->msi = msi_new(av->m);

    if (av->msi == NULL) {
        pthread_mutex_destroy(av->mutex);
        rc = TOXAV_ERR_NEW_MALLOC;
        goto END;
    }

    av->interval = 200;
    av->msi->av  = av;
    tox->av      = av;

    msi_register_callback(av->msi, callback_invite, msi_OnInvite);
    msi_register_callback(av->msi, callback_start, msi_OnStart);
    msi_register_callback(av->msi, callback_end, msi_OnEnd);
    msi_register_callback(av->msi, callback_error, msi_OnError);
    msi_register_callback(av->msi, callback_error, msi_OnPeerTimeout);
    msi_register_callback(av->msi, callback_capabilites, msi_OnCapabilities);

END:

    if (error) {
        *error = rc;
    }

    if (rc != TOXAV_ERR_NEW_OK) {
        free(av);
        av = NULL;
    }

    return av;
}

void toxav_kill(ToxAV *av)
{
    if (av == NULL) {
        return;
    }

    pthread_mutex_lock(av->mutex);

    /* To avoid possible deadlocks */
    while (av->msi && msi_kill(av->msi, av->m->log) != 0) {
        pthread_mutex_unlock(av->mutex);
        pthread_mutex_lock(av->mutex);
    }

    /* Msi kill will hang up all calls so just clean these calls */
    if (av->calls) {
        ToxAVCall *it = call_get(av, av->calls_head);

        while (it) {
            call_kill_transmission(it);
            it->msi_call = NULL; /* msi_kill() frees the call's msi_call handle; which causes #278 */
            it = call_remove(it); /* This will eventually free av->calls */
        }
    }

    pthread_mutex_unlock(av->mutex);
    pthread_mutex_destroy(av->mutex);

    free(av);
}
Tox *toxav_get_tox(const ToxAV *av)
{
    return (Tox *) av->m;
}
uint32_t toxav_iteration_interval(const ToxAV *av)
{
    /* If no call is active interval is 200 */
    return av->calls ? av->interval : 200;
}
void toxav_iterate(ToxAV *av)
{
    pthread_mutex_lock(av->mutex);

    if (av->calls == NULL) {
        pthread_mutex_unlock(av->mutex);
        return;
    }

    uint64_t start = current_time_monotonic();
    int32_t rc = 500;

    ToxAVCall *i = av->calls[av->calls_head];

    for (; i; i = i->next) {
        if (i->active) {
            pthread_mutex_lock(i->mutex);
            pthread_mutex_unlock(av->mutex);

            ac_iterate(i->audio.second);
            vc_iterate(i->video.second);

            if (i->msi_call->self_capabilities & msi_CapRAudio &&
                    i->msi_call->peer_capabilities & msi_CapSAudio) {
                rc = MIN(i->audio.second->lp_frame_duration, rc);
            }

            if (i->msi_call->self_capabilities & msi_CapRVideo &&
                    i->msi_call->peer_capabilities & msi_CapSVideo) {
                rc = MIN(i->video.second->lcfd, (uint32_t) rc);
            }

            uint32_t fid = i->friend_number;

            pthread_mutex_unlock(i->mutex);
            pthread_mutex_lock(av->mutex);

            /* In case this call is popped from container stop iteration */
            if (call_get(av, fid) != i) {
                break;
            }
        }
    }

    pthread_mutex_unlock(av->mutex);

    av->interval = rc < av->dmssa ? 0 : (rc - av->dmssa);
    av->dmsst += current_time_monotonic() - start;

    if (++av->dmssc == 3) {
        av->dmssa = av->dmsst / 3 + 5 /* NOTE Magic Offset for precission */;
        av->dmssc = 0;
        av->dmsst = 0;
    }
}
bool toxav_call(ToxAV *av, uint32_t friend_number, uint32_t audio_bit_rate, uint32_t video_bit_rate,
                TOXAV_ERR_CALL *error)
{
    TOXAV_ERR_CALL rc = TOXAV_ERR_CALL_OK;
    ToxAVCall *call;

    pthread_mutex_lock(av->mutex);

    if ((audio_bit_rate && audio_bit_rate_invalid(audio_bit_rate))
            || (video_bit_rate && video_bit_rate_invalid(video_bit_rate))) {
        rc = TOXAV_ERR_CALL_INVALID_BIT_RATE;
        goto END;
    }

    call = call_new(av, friend_number, &rc);

    if (call == NULL) {
        goto END;
    }

    call->audio_bit_rate = audio_bit_rate;
    call->video_bit_rate = video_bit_rate;

    call->previous_self_capabilities = msi_CapRAudio | msi_CapRVideo;

    call->previous_self_capabilities |= audio_bit_rate > 0 ? msi_CapSAudio : 0;
    call->previous_self_capabilities |= video_bit_rate > 0 ? msi_CapSVideo : 0;

    if (msi_invite(av->msi, &call->msi_call, friend_number, call->previous_self_capabilities) != 0) {
        call_remove(call);
        rc = TOXAV_ERR_CALL_SYNC;
        goto END;
    }

    call->msi_call->av_call = call;

END:
    pthread_mutex_unlock(av->mutex);

    if (error) {
        *error = rc;
    }

    return rc == TOXAV_ERR_CALL_OK;
}
void toxav_callback_call(ToxAV *av, toxav_call_cb *callback, void *user_data)
{
    pthread_mutex_lock(av->mutex);
    av->ccb.first = callback;
    av->ccb.second = user_data;
    pthread_mutex_unlock(av->mutex);
}
bool toxav_answer(ToxAV *av, uint32_t friend_number, uint32_t audio_bit_rate, uint32_t video_bit_rate,
                  TOXAV_ERR_ANSWER *error)
{
    pthread_mutex_lock(av->mutex);

    TOXAV_ERR_ANSWER rc = TOXAV_ERR_ANSWER_OK;
    ToxAVCall *call;

    if (m_friend_exists(av->m->tox, friend_number) == 0) {
        rc = TOXAV_ERR_ANSWER_FRIEND_NOT_FOUND;
        goto END;
    }

    if ((audio_bit_rate && audio_bit_rate_invalid(audio_bit_rate))
            || (video_bit_rate && video_bit_rate_invalid(video_bit_rate))
       ) {
        rc = TOXAV_ERR_ANSWER_INVALID_BIT_RATE;
        goto END;
    }

    call = call_get(av, friend_number);

    if (call == NULL) {
        rc = TOXAV_ERR_ANSWER_FRIEND_NOT_CALLING;
        goto END;
    }

    if (!call_prepare_transmission(call)) {
        rc = TOXAV_ERR_ANSWER_CODEC_INITIALIZATION;
        goto END;
    }

    call->audio_bit_rate = audio_bit_rate;
    call->video_bit_rate = video_bit_rate;

    call->previous_self_capabilities = msi_CapRAudio | msi_CapRVideo;

    call->previous_self_capabilities |= audio_bit_rate > 0 ? msi_CapSAudio : 0;
    call->previous_self_capabilities |= video_bit_rate > 0 ? msi_CapSVideo : 0;

    if (msi_answer(call->msi_call, call->previous_self_capabilities) != 0) {
        rc = TOXAV_ERR_ANSWER_SYNC;
    }

END:
    pthread_mutex_unlock(av->mutex);

    if (error) {
        *error = rc;
    }

    return rc == TOXAV_ERR_ANSWER_OK;
}
void toxav_callback_call_state(ToxAV *av, toxav_call_state_cb *callback, void *user_data)
{
    pthread_mutex_lock(av->mutex);
    av->scb.first = callback;
    av->scb.second = user_data;
    pthread_mutex_unlock(av->mutex);
}
bool toxav_call_control(ToxAV *av, uint32_t friend_number, TOXAV_CALL_CONTROL control, TOXAV_ERR_CALL_CONTROL *error)
{
    pthread_mutex_lock(av->mutex);
    TOXAV_ERR_CALL_CONTROL rc = TOXAV_ERR_CALL_CONTROL_OK;
    ToxAVCall *call;

    if (m_friend_exists(av->m->tox, friend_number) == 0) {
        rc = TOXAV_ERR_CALL_CONTROL_FRIEND_NOT_FOUND;
        goto END;
    }

    call = call_get(av, friend_number);

    if (call == NULL || (!call->active && control != TOXAV_CALL_CONTROL_CANCEL)) {
        rc = TOXAV_ERR_CALL_CONTROL_FRIEND_NOT_IN_CALL;
        goto END;
    }

    switch (control) {
        case TOXAV_CALL_CONTROL_RESUME: {
            /* Only act if paused and had media transfer active before */
            if (call->msi_call->self_capabilities == 0 &&
                    call->previous_self_capabilities) {

                if (msi_change_capabilities(call->msi_call,
                                            call->previous_self_capabilities) == -1) {
                    rc = TOXAV_ERR_CALL_CONTROL_SYNC;
                    goto END;
                }

                rtp_allow_receiving(call->audio.first);
                rtp_allow_receiving(call->video.first);
            } else {
                rc = TOXAV_ERR_CALL_CONTROL_INVALID_TRANSITION;
                goto END;
            }
        }
        break;

        case TOXAV_CALL_CONTROL_PAUSE: {
            /* Only act if not already paused */
            if (call->msi_call->self_capabilities) {
                call->previous_self_capabilities = call->msi_call->self_capabilities;

                if (msi_change_capabilities(call->msi_call, 0) == -1) {
                    rc = TOXAV_ERR_CALL_CONTROL_SYNC;
                    goto END;
                }

                rtp_stop_receiving(call->audio.first);
                rtp_stop_receiving(call->video.first);
            } else {
                rc = TOXAV_ERR_CALL_CONTROL_INVALID_TRANSITION;
                goto END;
            }
        }
        break;

        case TOXAV_CALL_CONTROL_CANCEL: {
            /* Hang up */
            pthread_mutex_lock(call->mutex);

            if (msi_hangup(call->msi_call) != 0) {
                rc = TOXAV_ERR_CALL_CONTROL_SYNC;
                pthread_mutex_unlock(call->mutex);
                goto END;
            }

            call->msi_call = NULL;
            pthread_mutex_unlock(call->mutex);

            /* No mather the case, terminate the call */
            call_kill_transmission(call);
            call_remove(call);
        }
        break;

        case TOXAV_CALL_CONTROL_MUTE_AUDIO: {
            if (call->msi_call->self_capabilities & msi_CapRAudio) {
                if (msi_change_capabilities(call->msi_call, call->
                                            msi_call->self_capabilities ^ msi_CapRAudio) == -1) {
                    rc = TOXAV_ERR_CALL_CONTROL_SYNC;
                    goto END;
                }

                rtp_stop_receiving(call->audio.first);
            } else {
                rc = TOXAV_ERR_CALL_CONTROL_INVALID_TRANSITION;
                goto END;
            }
        }
        break;

        case TOXAV_CALL_CONTROL_UNMUTE_AUDIO: {
            if (call->msi_call->self_capabilities ^ msi_CapRAudio) {
                if (msi_change_capabilities(call->msi_call, call->
                                            msi_call->self_capabilities | msi_CapRAudio) == -1) {
                    rc = TOXAV_ERR_CALL_CONTROL_SYNC;
                    goto END;
                }

                rtp_allow_receiving(call->audio.first);
            } else {
                rc = TOXAV_ERR_CALL_CONTROL_INVALID_TRANSITION;
                goto END;
            }
        }
        break;

        case TOXAV_CALL_CONTROL_HIDE_VIDEO: {
            if (call->msi_call->self_capabilities & msi_CapRVideo) {
                if (msi_change_capabilities(call->msi_call, call->
                                            msi_call->self_capabilities ^ msi_CapRVideo) == -1) {
                    rc = TOXAV_ERR_CALL_CONTROL_SYNC;
                    goto END;
                }

                rtp_stop_receiving(call->video.first);
            } else {
                rc = TOXAV_ERR_CALL_CONTROL_INVALID_TRANSITION;
                goto END;
            }
        }
        break;

        case TOXAV_CALL_CONTROL_SHOW_VIDEO: {
            if (call->msi_call->self_capabilities ^ msi_CapRVideo) {
                if (msi_change_capabilities(call->msi_call, call->
                                            msi_call->self_capabilities | msi_CapRVideo) == -1) {
                    rc = TOXAV_ERR_CALL_CONTROL_SYNC;
                    goto END;
                }

                rtp_allow_receiving(call->video.first);
            } else {
                rc = TOXAV_ERR_CALL_CONTROL_INVALID_TRANSITION;
                goto END;
            }
        }
        break;
    }

END:
    pthread_mutex_unlock(av->mutex);

    if (error) {
        *error = rc;
    }

    return rc == TOXAV_ERR_CALL_CONTROL_OK;
}
bool toxav_bit_rate_set(ToxAV *av, uint32_t friend_number, int32_t audio_bit_rate,
                        int32_t video_bit_rate, TOXAV_ERR_BIT_RATE_SET *error)
{
    TOXAV_ERR_BIT_RATE_SET rc = TOXAV_ERR_BIT_RATE_SET_OK;
    ToxAVCall *call;

    if (m_friend_exists(av->m->tox, friend_number) == 0) {
        rc = TOXAV_ERR_BIT_RATE_SET_FRIEND_NOT_FOUND;
        goto END;
    }

    if (audio_bit_rate > 0 && audio_bit_rate_invalid(audio_bit_rate)) {
        rc = TOXAV_ERR_BIT_RATE_SET_INVALID_AUDIO_BIT_RATE;
        goto END;
    }

    if (video_bit_rate > 0 && video_bit_rate_invalid(video_bit_rate)) {
        rc = TOXAV_ERR_BIT_RATE_SET_INVALID_VIDEO_BIT_RATE;
        goto END;
    }

    pthread_mutex_lock(av->mutex);
    call = call_get(av, friend_number);

    if (call == NULL || !call->active || call->msi_call->state != msi_CallActive) {
        pthread_mutex_unlock(av->mutex);
        rc = TOXAV_ERR_BIT_RATE_SET_FRIEND_NOT_IN_CALL;
        goto END;
    }

    if (audio_bit_rate >= 0) {
        LOGGER_DEBUG(av->m->log, "Setting new audio bitrate to: %d", audio_bit_rate);

        if (call->audio_bit_rate == audio_bit_rate) {
            LOGGER_DEBUG(av->m->log, "Audio bitrate already set to: %d", audio_bit_rate);
        } else if (audio_bit_rate == 0) {
            LOGGER_DEBUG(av->m->log, "Turned off audio sending");

            if (msi_change_capabilities(call->msi_call, call->msi_call->
                                        self_capabilities ^ msi_CapSAudio) != 0) {
                pthread_mutex_unlock(av->mutex);
                rc = TOXAV_ERR_BIT_RATE_SET_SYNC;
                goto END;
            }

            /* Audio sending is turned off; notify peer */
            call->audio_bit_rate = 0;
        } else {
            pthread_mutex_lock(call->mutex);

            if (call->audio_bit_rate == 0) {
                LOGGER_DEBUG(av->m->log, "Turned on audio sending");

                /* The audio has been turned off before this */
                if (msi_change_capabilities(call->msi_call, call->
                                            msi_call->self_capabilities | msi_CapSAudio) != 0) {
                    pthread_mutex_unlock(call->mutex);
                    pthread_mutex_unlock(av->mutex);
                    rc = TOXAV_ERR_BIT_RATE_SET_SYNC;
                    goto END;
                }
            } else {
                LOGGER_DEBUG(av->m->log, "Set new audio bit rate %d", audio_bit_rate);
            }

            call->audio_bit_rate = audio_bit_rate;
            pthread_mutex_unlock(call->mutex);
        }
    }

    if (video_bit_rate >= 0) {
        LOGGER_DEBUG(av->m->log, "Setting new video bitrate to: %d", video_bit_rate);

        if (call->video_bit_rate == video_bit_rate) {
            LOGGER_DEBUG(av->m->log, "Video bitrate already set to: %d", video_bit_rate);
        } else if (video_bit_rate == 0) {
            LOGGER_DEBUG(av->m->log, "Turned off video sending");

            /* Video sending is turned off; notify peer */
            if (msi_change_capabilities(call->msi_call, call->msi_call->
                                        self_capabilities ^ msi_CapSVideo) != 0) {
                pthread_mutex_unlock(av->mutex);
                rc = TOXAV_ERR_BIT_RATE_SET_SYNC;
                goto END;
            }

            call->video_bit_rate = 0;
        } else {
            pthread_mutex_lock(call->mutex);

            if (call->video_bit_rate == 0) {
                LOGGER_DEBUG(av->m->log, "Turned on video sending");

                /* The video has been turned off before this */
                if (msi_change_capabilities(call->msi_call, call->
                                            msi_call->self_capabilities | msi_CapSVideo) != 0) {
                    pthread_mutex_unlock(call->mutex);
                    pthread_mutex_unlock(av->mutex);
                    rc = TOXAV_ERR_BIT_RATE_SET_SYNC;
                    goto END;
                }
            } else {
                LOGGER_DEBUG(av->m->log, "Set new video bit rate %d", video_bit_rate);
            }

            call->video_bit_rate = video_bit_rate;
            pthread_mutex_unlock(call->mutex);
        }
    }

    pthread_mutex_unlock(av->mutex);
END:

    if (error) {
        *error = rc;
    }

    return rc == TOXAV_ERR_BIT_RATE_SET_OK;
}
void toxav_callback_bit_rate_status(ToxAV *av, toxav_bit_rate_status_cb *callback, void *user_data)
{
    pthread_mutex_lock(av->mutex);
    av->bcb.first = callback;
    av->bcb.second = user_data;
    pthread_mutex_unlock(av->mutex);
}
bool toxav_audio_send_frame(ToxAV *av, uint32_t friend_number, const int16_t *pcm, size_t sample_count,
                            uint8_t channels, uint32_t sampling_rate, TOXAV_ERR_SEND_FRAME *error)
{
    TOXAV_ERR_SEND_FRAME rc = TOXAV_ERR_SEND_FRAME_OK;
    ToxAVCall *call;

    if (m_friend_exists(av->m->tox, friend_number) == 0) {
        rc = TOXAV_ERR_SEND_FRAME_FRIEND_NOT_FOUND;
        goto END;
    }

    if (pthread_mutex_trylock(av->mutex) != 0) {
        rc = TOXAV_ERR_SEND_FRAME_SYNC;
        goto END;
    }

    call = call_get(av, friend_number);

    if (call == NULL || !call->active || call->msi_call->state != msi_CallActive) {
        pthread_mutex_unlock(av->mutex);
        rc = TOXAV_ERR_SEND_FRAME_FRIEND_NOT_IN_CALL;
        goto END;
    }

    if (call->audio_bit_rate == 0 ||
            !(call->msi_call->self_capabilities & msi_CapSAudio) ||
            !(call->msi_call->peer_capabilities & msi_CapRAudio)) {
        pthread_mutex_unlock(av->mutex);
        rc = TOXAV_ERR_SEND_FRAME_PAYLOAD_TYPE_DISABLED;
        goto END;
    }

    pthread_mutex_lock(call->mutex_audio);
    pthread_mutex_unlock(av->mutex);

    if (pcm == NULL) {
        pthread_mutex_unlock(call->mutex_audio);
        rc = TOXAV_ERR_SEND_FRAME_NULL;
        goto END;
    }

    if (channels > 2) {
        pthread_mutex_unlock(call->mutex_audio);
        rc = TOXAV_ERR_SEND_FRAME_INVALID;
        goto END;
    }

    { /* Encode and send */
        if (ac_reconfigure_encoder(call->audio.second, call->audio_bit_rate * 1000, sampling_rate, channels) != 0) {
            pthread_mutex_unlock(call->mutex_audio);
            rc = TOXAV_ERR_SEND_FRAME_INVALID;
            goto END;
        }

        uint8_t dest[sample_count + sizeof(sampling_rate)]; /* This is more than enough always */

        sampling_rate = htonl(sampling_rate);
        memcpy(dest, &sampling_rate, sizeof(sampling_rate));
        int vrc = opus_encode(call->audio.second->encoder, pcm, sample_count,
                              dest + sizeof(sampling_rate), sizeof(dest) - sizeof(sampling_rate));

        if (vrc < 0) {
            LOGGER_WARNING(av->m->log, "Failed to encode frame %s", opus_strerror(vrc));
            pthread_mutex_unlock(call->mutex_audio);
            rc = TOXAV_ERR_SEND_FRAME_INVALID;
            goto END;
        }

        if (rtp_send_data(call->audio.first, dest, vrc + sizeof(sampling_rate), av->m->log) != 0) {
            LOGGER_WARNING(av->m->log, "Failed to send audio packet");
            rc = TOXAV_ERR_SEND_FRAME_RTP_FAILED;
        }
    }


    pthread_mutex_unlock(call->mutex_audio);

END:

    if (error) {
        *error = rc;
    }

    return rc == TOXAV_ERR_SEND_FRAME_OK;
}
bool toxav_video_send_frame(ToxAV *av, uint32_t friend_number, uint16_t width, uint16_t height, const uint8_t *y,
                            const uint8_t *u, const uint8_t *v, TOXAV_ERR_SEND_FRAME *error)
{
    TOXAV_ERR_SEND_FRAME rc = TOXAV_ERR_SEND_FRAME_OK;
    ToxAVCall *call;

    if (m_friend_exists(av->m->tox, friend_number) == 0) {
        rc = TOXAV_ERR_SEND_FRAME_FRIEND_NOT_FOUND;
        goto END;
    }

    if (pthread_mutex_trylock(av->mutex) != 0) {
        rc = TOXAV_ERR_SEND_FRAME_SYNC;
        goto END;
    }

    call = call_get(av, friend_number);

    if (call == NULL || !call->active || call->msi_call->state != msi_CallActive) {
        pthread_mutex_unlock(av->mutex);
        rc = TOXAV_ERR_SEND_FRAME_FRIEND_NOT_IN_CALL;
        goto END;
    }

    if (call->video_bit_rate == 0 ||
            !(call->msi_call->self_capabilities & msi_CapSVideo) ||
            !(call->msi_call->peer_capabilities & msi_CapRVideo)) {
        pthread_mutex_unlock(av->mutex);
        rc = TOXAV_ERR_SEND_FRAME_PAYLOAD_TYPE_DISABLED;
        goto END;
    }

    pthread_mutex_lock(call->mutex_video);
    pthread_mutex_unlock(av->mutex);

    if (y == NULL || u == NULL || v == NULL) {
        pthread_mutex_unlock(call->mutex_video);
        rc = TOXAV_ERR_SEND_FRAME_NULL;
        goto END;
    }

    if (vc_reconfigure_encoder(call->video.second, call->video_bit_rate * 1000, width, height) != 0) {
        pthread_mutex_unlock(call->mutex_video);
        rc = TOXAV_ERR_SEND_FRAME_INVALID;
        goto END;
    }

    { /* Encode */
        vpx_image_t img;
        img.w = img.h = img.d_w = img.d_h = 0;
        vpx_img_alloc(&img, VPX_IMG_FMT_I420, width, height, 0);

        /* I420 "It comprises an NxM Y plane followed by (N/2)x(M/2) V and U planes."
         * http://fourcc.org/yuv.php#IYUV
         */
        memcpy(img.planes[VPX_PLANE_Y], y, width * height);
        memcpy(img.planes[VPX_PLANE_U], u, (width / 2) * (height / 2));
        memcpy(img.planes[VPX_PLANE_V], v, (width / 2) * (height / 2));

        vpx_codec_err_t vrc = vpx_codec_encode(call->video.second->encoder, &img,
                                               call->video.second->frame_counter, 1, 0, MAX_ENCODE_TIME_US);

        vpx_img_free(&img);

        if (vrc != VPX_CODEC_OK) {
            pthread_mutex_unlock(call->mutex_video);
            LOGGER_ERROR(av->m->log, "Could not encode video frame: %s\n", vpx_codec_err_to_string(vrc));
            rc = TOXAV_ERR_SEND_FRAME_INVALID;
            goto END;
        }
    }

    ++call->video.second->frame_counter;

    { /* Send frames */
        vpx_codec_iter_t iter = NULL;
        const vpx_codec_cx_pkt_t *pkt;

        while ((pkt = vpx_codec_get_cx_data(call->video.second->encoder, &iter))) {
            if (pkt->kind == VPX_CODEC_CX_FRAME_PKT &&
                    rtp_send_data(call->video.first, (const uint8_t *)pkt->data.frame.buf, pkt->data.frame.sz, av->m->log) < 0) {

                pthread_mutex_unlock(call->mutex_video);
                LOGGER_WARNING(av->m->log, "Could not send video frame: %s\n", strerror(errno));
                rc = TOXAV_ERR_SEND_FRAME_RTP_FAILED;
                goto END;
            }
        }
    }

    pthread_mutex_unlock(call->mutex_video);

END:

    if (error) {
        *error = rc;
    }

    return rc == TOXAV_ERR_SEND_FRAME_OK;
}
void toxav_callback_audio_receive_frame(ToxAV *av, toxav_audio_receive_frame_cb *callback, void *user_data)
{
    pthread_mutex_lock(av->mutex);
    av->acb.first = callback;
    av->acb.second = user_data;
    pthread_mutex_unlock(av->mutex);
}
void toxav_callback_video_receive_frame(ToxAV *av, toxav_video_receive_frame_cb *callback, void *user_data)
{
    pthread_mutex_lock(av->mutex);
    av->vcb.first = callback;
    av->vcb.second = user_data;
    pthread_mutex_unlock(av->mutex);
}


/*******************************************************************************
 *
 * :: Internal
 *
 ******************************************************************************/
void callback_bwc(BWController *bwc, uint32_t friend_number, float loss, void *user_data)
{
    /* Callback which is called when the internal measure mechanism reported packet loss.
     * We report suggested lowered bitrate to an app. If app is sending both audio and video,
     * we will report lowered bitrate for video only because in that case video probably
     * takes more than 90% bandwidth. Otherwise, we report lowered bitrate on audio.
     * The application may choose to disable video totally if the stream is too bad.
     */

    ToxAVCall *call = (ToxAVCall *)user_data;
    assert(call);

    LOGGER_DEBUG(call->av->m->log, "Reported loss of %f%%", loss * 100);

    if (loss < .01f) {
        return;
    }

    pthread_mutex_lock(call->av->mutex);

    if (!call->av->bcb.first) {
        pthread_mutex_unlock(call->av->mutex);
        LOGGER_WARNING(call->av->m->log, "No callback to report loss on");
        return;
    }

    if (call->video_bit_rate) {
        (*call->av->bcb.first)(call->av, friend_number, call->audio_bit_rate,
                               call->video_bit_rate - (call->video_bit_rate * loss),
                               call->av->bcb.second);
    } else if (call->audio_bit_rate) {
        (*call->av->bcb.first)(call->av, friend_number,
                               call->audio_bit_rate - (call->audio_bit_rate * loss),
                               0, call->av->bcb.second);
    }

    pthread_mutex_unlock(call->av->mutex);
}
int callback_invite(void *toxav_inst, MSICall *call)
{
    ToxAV *toxav = (ToxAV *)toxav_inst;
    pthread_mutex_lock(toxav->mutex);

    ToxAVCall *av_call = call_new(toxav, call->friend_number, NULL);

    if (av_call == NULL) {
        LOGGER_WARNING(toxav->m->log, "Failed to initialize call...");
        pthread_mutex_unlock(toxav->mutex);
        return -1;
    }

    call->av_call = av_call;
    av_call->msi_call = call;

    if (toxav->ccb.first) {
        toxav->ccb.first(toxav, call->friend_number, call->peer_capabilities & msi_CapSAudio,
                         call->peer_capabilities & msi_CapSVideo, toxav->ccb.second);
    } else {
        /* No handler to capture the call request, send failure */
        pthread_mutex_unlock(toxav->mutex);
        return -1;
    }

    pthread_mutex_unlock(toxav->mutex);
    return 0;
}
int callback_start(void *toxav_inst, MSICall *call)
{
    ToxAV *toxav = (ToxAV *)toxav_inst;
    pthread_mutex_lock(toxav->mutex);

    ToxAVCall *av_call = call_get(toxav, call->friend_number);

    if (av_call == NULL) {
        /* Should this ever happen? */
        pthread_mutex_unlock(toxav->mutex);
        return -1;
    }

    if (!call_prepare_transmission(av_call)) {
        callback_error(toxav_inst, call);
        pthread_mutex_unlock(toxav->mutex);
        return -1;
    }

    if (!invoke_call_state_callback(toxav, call->friend_number, call->peer_capabilities)) {
        callback_error(toxav_inst, call);
        pthread_mutex_unlock(toxav->mutex);
        return -1;
    }

    pthread_mutex_unlock(toxav->mutex);
    return 0;
}
int callback_end(void *toxav_inst, MSICall *call)
{
    ToxAV *toxav = (ToxAV *)toxav_inst;
    pthread_mutex_lock(toxav->mutex);

    invoke_call_state_callback(toxav, call->friend_number, TOXAV_FRIEND_CALL_STATE_FINISHED);

    if (call->av_call) {
        call_kill_transmission((ToxAVCall *)call->av_call);
        call_remove((ToxAVCall *)call->av_call);
    }

    pthread_mutex_unlock(toxav->mutex);
    return 0;
}
int callback_error(void *toxav_inst, MSICall *call)
{
    ToxAV *toxav = (ToxAV *)toxav_inst;
    pthread_mutex_lock(toxav->mutex);

    invoke_call_state_callback(toxav, call->friend_number, TOXAV_FRIEND_CALL_STATE_ERROR);

    if (call->av_call) {
        call_kill_transmission((ToxAVCall *)call->av_call);
        call_remove((ToxAVCall *)call->av_call);
    }

    pthread_mutex_unlock(toxav->mutex);
    return 0;
}
int callback_capabilites(void *toxav_inst, MSICall *call)
{
    ToxAV *toxav = (ToxAV *)toxav_inst;
    pthread_mutex_lock(toxav->mutex);

    if (call->peer_capabilities & msi_CapSAudio) {
        rtp_allow_receiving(((ToxAVCall *)call->av_call)->audio.first);
    } else {
        rtp_stop_receiving(((ToxAVCall *)call->av_call)->audio.first);
    }

    if (call->peer_capabilities & msi_CapSVideo) {
        rtp_allow_receiving(((ToxAVCall *)call->av_call)->video.first);
    } else {
        rtp_stop_receiving(((ToxAVCall *)call->av_call)->video.first);
    }

    invoke_call_state_callback(toxav, call->friend_number, call->peer_capabilities);

    pthread_mutex_unlock(toxav->mutex);
    return 0;
}
bool audio_bit_rate_invalid(uint32_t bit_rate)
{
    /* Opus RFC 6716 section-2.1.1 dictates the following:
     * Opus supports all bit rates from 6 kbit/s to 510 kbit/s.
     */
    return bit_rate < 6 || bit_rate > 510;
}
bool video_bit_rate_invalid(uint32_t bit_rate)
{
    (void) bit_rate;
    /* TODO(mannol): If anyone knows the answer to this one please fill it up */
    return false;
}
bool invoke_call_state_callback(ToxAV *av, uint32_t friend_number, uint32_t state)
{
    if (av->scb.first) {
        av->scb.first(av, friend_number, state, av->scb.second);
    } else {
        return false;
    }

    return true;
}
ToxAVCall *call_new(ToxAV *av, uint32_t friend_number, TOXAV_ERR_CALL *error)
{
    /* Assumes mutex locked */
    TOXAV_ERR_CALL rc = TOXAV_ERR_CALL_OK;
    ToxAVCall *call = NULL;

    if (m_friend_exists(av->m->tox, friend_number) == 0) {
        rc = TOXAV_ERR_CALL_FRIEND_NOT_FOUND;
        goto END;
    }

    if (m_get_friend_connectionstatus(av->m->tox, friend_number) < 1) {
        rc = TOXAV_ERR_CALL_FRIEND_NOT_CONNECTED;
        goto END;
    }

    if (call_get(av, friend_number) != NULL) {
        rc = TOXAV_ERR_CALL_FRIEND_ALREADY_IN_CALL;
        goto END;
    }


    call = (ToxAVCall *)calloc(sizeof(ToxAVCall), 1);

    if (call == NULL) {
        rc = TOXAV_ERR_CALL_MALLOC;
        goto END;
    }

    call->av = av;
    call->friend_number = friend_number;

    if (av->calls == NULL) { /* Creating */
        av->calls = (ToxAVCall **)calloc(sizeof(ToxAVCall *), friend_number + 1);

        if (av->calls == NULL) {
            free(call);
            call = NULL;
            rc = TOXAV_ERR_CALL_MALLOC;
            goto END;
        }

        av->calls_tail = av->calls_head = friend_number;
    } else if (av->calls_tail < friend_number) { /* Appending */
        ToxAVCall **tmp = (ToxAVCall **)realloc(av->calls, sizeof(ToxAVCall *) * (friend_number + 1));

        if (tmp == NULL) {
            free(call);
            call = NULL;
            rc = TOXAV_ERR_CALL_MALLOC;
            goto END;
        }

        av->calls = tmp;

        /* Set fields in between to null */
        uint32_t i = av->calls_tail + 1;

        for (; i < friend_number; i ++) {
            av->calls[i] = NULL;
        }

        call->prev = av->calls[av->calls_tail];
        av->calls[av->calls_tail]->next = call;

        av->calls_tail = friend_number;
    } else if (av->calls_head > friend_number) { /* Inserting at front */
        call->next = av->calls[av->calls_head];
        av->calls[av->calls_head]->prev = call;
        av->calls_head = friend_number;
    }

    av->calls[friend_number] = call;

END:

    if (error) {
        *error = rc;
    }

    return call;
}
ToxAVCall *call_get(ToxAV *av, uint32_t friend_number)
{
    /* Assumes mutex locked */
    if (av->calls == NULL || av->calls_tail < friend_number) {
        return NULL;
    }

    return av->calls[friend_number];
}
ToxAVCall *call_remove(ToxAVCall *call)
{
    if (call == NULL) {
        return NULL;
    }

    uint32_t friend_number = call->friend_number;
    ToxAV *av = call->av;

    ToxAVCall *prev = call->prev;
    ToxAVCall *next = call->next;

    /* Set av call in msi to NULL in order to know if call if ToxAVCall is
     * removed from the msi call.
     */
    if (call->msi_call) {
        call->msi_call->av_call = NULL;
    }

    free(call);

    if (prev) {
        prev->next = next;
    } else if (next) {
        av->calls_head = next->friend_number;
    } else {
        goto CLEAR;
    }

    if (next) {
        next->prev = prev;
    } else if (prev) {
        av->calls_tail = prev->friend_number;
    } else {
        goto CLEAR;
    }

    av->calls[friend_number] = NULL;
    return next;

CLEAR:
    av->calls_head = av->calls_tail = 0;
    free(av->calls);
    av->calls = NULL;

    return NULL;
}
bool call_prepare_transmission(ToxAVCall *call)
{
    /* Assumes mutex locked */

    if (call == NULL) {
        return false;
    }

    ToxAV *av = call->av;

    if (!av->acb.first && !av->vcb.first) {
        /* It makes no sense to have CSession without callbacks */
        return false;
    }

    if (call->active) {
        LOGGER_WARNING(av->m->log, "Call already active!\n");
        return true;
    }

    if (create_recursive_mutex(call->mutex_audio) != 0) {
        return false;
    }

    if (create_recursive_mutex(call->mutex_video) != 0) {
        goto FAILURE_3;
    }

    if (create_recursive_mutex(call->mutex) != 0) {
        goto FAILURE_2;
    }

    /* Prepare bwc */
    call->bwc = bwc_new(av->m, call->friend_number, callback_bwc, call);

    { /* Prepare audio */
        call->audio.second = ac_new(av->m->log, av, call->friend_number, av->acb.first, av->acb.second);

        if (!call->audio.second) {
            LOGGER_ERROR(av->m->log, "Failed to create audio codec session");
            goto FAILURE;
        }

        call->audio.first = rtp_new(rtp_TypeAudio, av->m, call->friend_number, call->bwc,
                                    call->audio.second, ac_queue_message);

        if (!call->audio.first) {
            LOGGER_ERROR(av->m->log, "Failed to create audio rtp session");;
            goto FAILURE;
        }
    }
    { /* Prepare video */
        call->video.second = vc_new(av->m->log, av, call->friend_number, av->vcb.first, av->vcb.second);

        if (!call->video.second) {
            LOGGER_ERROR(av->m->log, "Failed to create video codec session");
            goto FAILURE;
        }

        call->video.first = rtp_new(rtp_TypeVideo, av->m, call->friend_number, call->bwc,
                                    call->video.second, vc_queue_message);

        if (!call->video.first) {
            LOGGER_ERROR(av->m->log, "Failed to create video rtp session");
            goto FAILURE;
        }
    }

    call->active = 1;
    return true;

FAILURE:
    bwc_kill(call->bwc);
    rtp_kill(call->audio.first);
    ac_kill(call->audio.second);
    call->audio.first = NULL;
    call->audio.second = NULL;
    rtp_kill(call->video.first);
    vc_kill(call->video.second);
    call->video.first = NULL;
    call->video.second = NULL;
    pthread_mutex_destroy(call->mutex);
FAILURE_2:
    pthread_mutex_destroy(call->mutex_video);
FAILURE_3:
    pthread_mutex_destroy(call->mutex_audio);
    return false;
}
void call_kill_transmission(ToxAVCall *call)
{
    if (call == NULL || call->active == 0) {
        return;
    }

    call->active = 0;

    pthread_mutex_lock(call->mutex_audio);
    pthread_mutex_unlock(call->mutex_audio);
    pthread_mutex_lock(call->mutex_video);
    pthread_mutex_unlock(call->mutex_video);
    pthread_mutex_lock(call->mutex);
    pthread_mutex_unlock(call->mutex);

    bwc_kill(call->bwc);

    rtp_kill(call->audio.first);
    ac_kill(call->audio.second);
    call->audio.first = NULL;
    call->audio.second = NULL;

    rtp_kill(call->video.first);
    vc_kill(call->video.second);
    call->video.first = NULL;
    call->video.second = NULL;

    pthread_mutex_destroy(call->mutex_audio);
    pthread_mutex_destroy(call->mutex_video);
    pthread_mutex_destroy(call->mutex);
}<|MERGE_RESOLUTION|>--- conflicted
+++ resolved
@@ -111,18 +111,14 @@
 {
     TOXAV_ERR_NEW rc = TOXAV_ERR_NEW_OK;
     ToxAV *av = NULL;
-    Messenger *m = (Messenger *)tox;
+    Messenger *m = tox->m;
 
     if (tox == NULL) {
         rc = TOXAV_ERR_NEW_NULL;
         goto END;
     }
 
-<<<<<<< HEAD
-    if (m->msi_packet) {
-=======
     if (tox->m->msi_packet) {
->>>>>>> 802ca41f
         rc = TOXAV_ERR_NEW_MULTIPLE;
         goto END;
     }
@@ -141,11 +137,7 @@
         goto END;
     }
 
-<<<<<<< HEAD
-    av->m = m;
-=======
     av->m = tox->m;
->>>>>>> 802ca41f
     av->msi = msi_new(av->m);
 
     if (av->msi == NULL) {
