--- conflicted
+++ resolved
@@ -50,15 +50,9 @@
                         ../toxcore/TCP_connection.h \
                         ../toxcore/TCP_connection.c \
                         ../toxcore/list.c \
-<<<<<<< HEAD
-                        ../toxcore/list.h
-=======
                         ../toxcore/list.h \
                         ../toxcore/save.h \
-                        ../toxcore/save.c \
-                        ../toxcore/misc_tools.h \
-                        ../toxcore/tox_old_code.h
->>>>>>> 802ca41f
+                        ../toxcore/save.c
 
 libtoxcore_la_CFLAGS =  -I$(top_srcdir) \
                         -I$(top_srcdir)/toxcore \
