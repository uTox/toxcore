/* Messenger.c
 *
 * An implementation of a simple text chat only messenger on the tox network core.
 *
 *  Copyright (C) 2013 Tox project All Rights Reserved.
 *
 *  This file is part of Tox.
 *
 *  Tox is free software: you can redistribute it and/or modify
 *  it under the terms of the GNU General Public License as published by
 *  the Free Software Foundation, either version 3 of the License, or
 *  (at your option) any later version.
 *
 *  Tox is distributed in the hope that it will be useful,
 *  but WITHOUT ANY WARRANTY; without even the implied warranty of
 *  MERCHANTABILITY or FITNESS FOR A PARTICULAR PURPOSE.  See the
 *  GNU General Public License for more details.
 *
 *  You should have received a copy of the GNU General Public License
 *  along with Tox.  If not, see <http://www.gnu.org/licenses/>.
 *
 */

#ifdef HAVE_CONFIG_H
#include "config.h"
#endif

#ifdef DEBUG
#include <assert.h>
#endif

#include "logger.h"
#include "Messenger.h"
#include "network.h"
#include "util.h"


static void set_friend_status(Messenger *m, int32_t friendnumber, uint8_t status);
static void set_device_status(Messenger *m, int32_t friendnumber, int32_t device_id, uint8_t status);
static int write_cryptpacket_id(const Messenger *m, int32_t friendnumber, uint8_t packet_id, const uint8_t *data,
                                uint32_t length, uint8_t congestion_control);

// friend_not_valid determines if the friendnumber passed is valid in the Messenger object
static uint8_t friend_not_valid(const Messenger *m, int32_t friendnumber)
{
    if ((unsigned int)friendnumber < m->numfriends) {
        if (m->friendlist[friendnumber].status != 0) {
            return 0;
        }
    }

    return 1;
}

/* Set the size of the friend list to numfriends.
 *
 *  return -1 if realloc fails.
 */
int realloc_friendlist(Messenger *m, uint32_t num)
{
    if (num == 0) {
        free(m->friendlist);
        m->friendlist = NULL;
        return 0;
    }

    Friend *newfriendlist = realloc(m->friendlist, num * sizeof(Friend));

    if (newfriendlist == NULL)
        return -1;

    m->friendlist = newfriendlist;
    return 0;
}

/*  return the friend id associated to that public key.
 *  return -1 if no such friend.
 */
int32_t getfriend_id(const Messenger *m, const uint8_t *real_pk)
{
    uint32_t i, device;

    for (i = 0; i < m->numfriends; ++i) {
        if (m->friendlist[i].status > 0) {
            for(device = 0; device < MAX_DEVICE_COUNT; ++device) {
                if (id_equal(real_pk, m->friendlist[i].device[device].real_pk)) {
                    return i;
                }
            }
        }
    }

    return -1;
}

/* Copies the public key associated to that friend id into real_pk buffer.
 * Make sure that real_pk is of size crypto_box_PUBLICKEYBYTES.
 *
 *  return 0 if success.
 *  return -1 if failure.
 */
int get_real_pk(const Messenger *m, int32_t friendnumber, uint8_t *real_pk)
{
    if (friend_not_valid(m, friendnumber)) {
        return -1;
    }

    /* TODO: we should return an array here? Or maybe replace/entend this fxn */
    memcpy(real_pk, m->friendlist[friendnumber].device[0].real_pk, crypto_box_PUBLICKEYBYTES);
    return 0;
}

/*  return friend connection id on success.
 *  return -1 if failure.
 */
int getfriendcon_id(const Messenger *m, int32_t friendnumber)
{
    if (friend_not_valid(m, friendnumber))
        return -1;

    /* TODO: we should return an array here? Or maybe replace/entend this fxn */
    return m->friendlist[friendnumber].device[0].friendcon_id;
}

/*
 *  return a uint16_t that represents the checksum of address of length len.
 */
static uint16_t address_checksum(const uint8_t *address, uint32_t len)
{
    uint8_t checksum[2] = {0};
    uint16_t check;
    uint32_t i;

    for (i = 0; i < len; ++i)
        checksum[i % 2] ^= address[i];

    memcpy(&check, checksum, sizeof(check));
    return check;
}

/* Format: [real_pk (32 bytes)][nospam number (4 bytes)][checksum (2 bytes)]
 *
 *  return FRIEND_ADDRESS_SIZE byte address to give to others.
 */
void getaddress(const Messenger *m, uint8_t *address)
{
    id_copy(address, m->net_crypto->self_public_key);
    uint32_t nospam = get_nospam(&(m->fr));
    memcpy(address + crypto_box_PUBLICKEYBYTES, &nospam, sizeof(nospam));
    uint16_t checksum = address_checksum(address, FRIEND_ADDRESS_SIZE - sizeof(checksum));
    memcpy(address + crypto_box_PUBLICKEYBYTES + sizeof(nospam), &checksum, sizeof(checksum));
}

static int send_online_packet(Messenger *m, int32_t friendnumber, int32_t device_num)
{
    if (friend_not_valid(m, friendnumber)) {
        return 0;
    }

    uint8_t packet = PACKET_ID_ONLINE;
<<<<<<< HEAD
    return write_cryptpacket(m->net_crypto, toxconn_crypt_connection_id(m->fr_c,
                             m->friendlist[friendnumber].friendcon_id), &packet, sizeof(packet), 0) != -1;
=======
    return write_cryptpacket(m->net_crypto,
                             friend_connection_crypt_connection_id(m->fr_c,
                                                m->friendlist[friendnumber].device[device_num].friendcon_id),
                             &packet,
                             sizeof(packet),
                             0) != -1;
>>>>>>> 493b5f87
}

static int send_offline_packet(Messenger *m, int friendcon_id)
{
    uint8_t packet = PACKET_ID_OFFLINE;
<<<<<<< HEAD
    return write_cryptpacket(m->net_crypto, toxconn_crypt_connection_id(m->fr_c, friendcon_id), &packet,
=======
    return write_cryptpacket(m->net_crypto,
                             friend_connection_crypt_connection_id(m->fr_c,
                                                                   friendcon_id),
                             &packet,
>>>>>>> 493b5f87
                             sizeof(packet), 0) != -1;
}

static int handle_status(void *object, int i, int device_id, uint8_t status);
static int handle_packet(void *object, int i, int device_id, uint8_t *temp, uint16_t len);
static int handle_custom_lossy_packet(void *object, int friend_num, int device_id, const uint8_t *packet, uint16_t length);

static int32_t init_new_friend(Messenger *m, const uint8_t *real_pk, uint8_t status)
{
    /* Resize the friend list if necessary. */
    if (realloc_friendlist(m, m->numfriends + 1) != 0)
        return FAERR_NOMEM;

    memset(&(m->friendlist[m->numfriends]), 0, sizeof(Friend));

    int friendcon_id = new_tox_conn(m->fr_c, real_pk);

    if (friendcon_id == -1)
        return FAERR_NOMEM;

    uint32_t i;

    for (i = 0; i <= m->numfriends; ++i) {
        if (m->friendlist[i].status == NOFRIEND) {
            m->friendlist[i].status = status;
            m->friendlist[i].device[0].status = DEVICE_CONFIRMED;
            m->friendlist[i].device[0].friendcon_id = friendcon_id;
            m->friendlist[i].friendrequest_lastsent = 0;
            id_copy(m->friendlist[i].device[0].real_pk, real_pk);
            m->friendlist[i].statusmessage_length = 0;
            m->friendlist[i].userstatus = USERSTATUS_NONE;
            m->friendlist[i].is_typing = 0;
            m->friendlist[i].message_id = 0;
<<<<<<< HEAD
            toxconn_set_callbacks(m->fr_c, friendcon_id, MESSENGER_CALLBACK_INDEX, &handle_status, &handle_packet,
                                        &handle_custom_lossy_packet, m, i);
=======
            friend_connection_callbacks(m->fr_c,
                                        friendcon_id,
                                        MESSENGER_CALLBACK_INDEX,
                                        &handle_status,
                                        &handle_packet,
                                        &handle_custom_lossy_packet,
                                        m,
                                        i,  /* friend number */
                                        0); /* device number always 0 for new friend */
>>>>>>> 493b5f87

            if (m->numfriends == i)
                ++m->numfriends;

<<<<<<< HEAD
            if (toxconn_is_connected(m->fr_c, friendcon_id) == TOXCONN_STATUS_CONNECTED) {
                send_online_packet(m, i);
=======
            if (friend_con_connected(m->fr_c, friendcon_id) == FRIENDCONN_STATUS_CONNECTED) {
                m->friendlist[i].device[0].status = DEVICE_ONLINE;
                send_online_packet(m, i, 0);
>>>>>>> 493b5f87
            }

            return i;
        }
    }

    return FAERR_NOMEM;
}

static int32_t init_new_device(Messenger *m, uint32_t friend_number, const uint8_t *real_pk, uint8_t status)
{
    /* Resize the friend list if necessary. */
    int friendcon_id = new_friend_connection(m->fr_c, real_pk);

    if (friendcon_id == -1) {
        return FAERR_NOMEM;
    }

    if (m->friendlist[friend_number].status >= FRIEND_CONFIRMED) {
        uint8_t i;
        for (i = 1; i < MAX_DEVICE_COUNT; ++i) { /* We will likely never add the divice to device 0 */
            if (m->friendlist[friend_number].device[i].status == NO_DEVICE) {
                m->friendlist[friend_number].device[i].friendcon_id = friendcon_id;
                m->friendlist[friend_number].device[i].status = status;
                id_copy(m->friendlist[friend_number].device[i].real_pk, real_pk);
                friend_connection_callbacks(m->fr_c,
                                            friendcon_id,
                                            MESSENGER_CALLBACK_INDEX,
                                            &handle_status,
                                            &handle_packet,
                                            &handle_custom_lossy_packet,
                                            m,
                                            friend_number,
                                            i);

                if (friend_con_connected(m->fr_c, friendcon_id) == FRIENDCONN_STATUS_CONNECTED) {
                    m->friendlist[friend_number].device[i].status = DEVICE_ONLINE;
                    send_online_packet(m, friend_number, i);
                }
                printf("added new device to %i, at %i\n", friend_number, i);
                return i;
            }
        }
    }

    return FAERR_NOMEM;
}

/*
 * Add a friend.
 * Set the data that will be sent along with friend request.
 * Address is the address of the friend (returned by getaddress of the friend you wish to add) it must be FRIEND_ADDRESS_SIZE bytes.
 * data is the data and length is the length.
 *
 *  return the friend number if success.
 *  return FA_TOOLONG if message length is too long.
 *  return FAERR_NOMESSAGE if no message (message length must be >= 1 byte).
 *  return FAERR_OWNKEY if user's own key.
 *  return FAERR_ALREADYSENT if friend request already sent or already a friend.
 *  return FAERR_BADCHECKSUM if bad checksum in address.
 *  return FAERR_SETNEWNOSPAM if the friend was already there but the nospam was different.
 *  (the nospam for that friend was set to the new one).
 *  return FAERR_NOMEM if increasing the friend list size fails.
 */
int32_t m_addfriend(Messenger *m, const uint8_t *address, const uint8_t *data, uint16_t length)
{
    if (length > MAX_FRIEND_REQUEST_DATA_SIZE)
        return FAERR_TOOLONG;

    uint8_t real_pk[crypto_box_PUBLICKEYBYTES];
    id_copy(real_pk, address);

    if (!public_key_valid(real_pk))
        return FAERR_BADCHECKSUM;

    uint16_t check, checksum = address_checksum(address, FRIEND_ADDRESS_SIZE - sizeof(checksum));
    memcpy(&check, address + crypto_box_PUBLICKEYBYTES + sizeof(uint32_t), sizeof(check));

    if (check != checksum)
        return FAERR_BADCHECKSUM;

    if (length < 1)
        return FAERR_NOMESSAGE;

    if (id_equal(real_pk, m->net_crypto->self_public_key))
        return FAERR_OWNKEY;

    int32_t friend_id = getfriend_id(m, real_pk);

    if (friend_id != -1) {
        if (m->friendlist[friend_id].status >= FRIEND_CONFIRMED)
            return FAERR_ALREADYSENT;

        uint32_t nospam;
        memcpy(&nospam, address + crypto_box_PUBLICKEYBYTES, sizeof(nospam));

        if (m->friendlist[friend_id].friendrequest_nospam == nospam)
            return FAERR_ALREADYSENT;

        m->friendlist[friend_id].friendrequest_nospam = nospam;
        return FAERR_SETNEWNOSPAM;
    }

    int32_t ret = init_new_friend(m, real_pk, FRIEND_ADDED);

    if (ret < 0) {
        return ret;
    }

    m->friendlist[ret].friendrequest_timeout = FRIENDREQUEST_TIMEOUT;
    memcpy(m->friendlist[ret].info, data, length);
    m->friendlist[ret].info_size = length;
    memcpy(&(m->friendlist[ret].friendrequest_nospam), address + crypto_box_PUBLICKEYBYTES, sizeof(uint32_t));

    return ret;
}

int32_t m_addfriend_norequest(Messenger *m, const uint8_t *real_pk)
{
    if (getfriend_id(m, real_pk) != -1)
        return FAERR_ALREADYSENT;

    if (!public_key_valid(real_pk))
        return FAERR_BADCHECKSUM;

    if (id_equal(real_pk, m->net_crypto->self_public_key))
        return FAERR_OWNKEY;

    return init_new_friend(m, real_pk, FRIEND_CONFIRMED);
}

/*
 * TODO: document this fxn
 *
 *
 *
 *
 */
int32_t m_add_device_to_friend(Messenger *m, const uint8_t *address, uint32_t friend_number)
{
    uint8_t real_pk[crypto_box_PUBLICKEYBYTES];
    id_copy(real_pk, address);

    if (!public_key_valid(real_pk)) {
        return FAERR_BADCHECKSUM;
    }

    uint16_t check, checksum = address_checksum(address, FRIEND_ADDRESS_SIZE - sizeof(checksum));
    memcpy(&check, address + crypto_box_PUBLICKEYBYTES + sizeof(uint32_t), sizeof(check));

    if (check != checksum) {
        return FAERR_BADCHECKSUM;
    }

    if (id_equal(real_pk, m->net_crypto->self_public_key)) {
        return FAERR_OWNKEY;
    }

    int32_t friend_id = getfriend_id(m, real_pk);

    if (friend_id != -1) {
        if (m->friendlist[friend_id].status >= FRIEND_CONFIRMED) {
            printf("already added this ID\n");
            return FAERR_ALREADYSENT;
        }

        uint32_t nospam;
        memcpy(&nospam, address + crypto_box_PUBLICKEYBYTES, sizeof(nospam));

        if (m->friendlist[friend_id].friendrequest_nospam == nospam) {
            return FAERR_ALREADYSENT;
        }

        m->friendlist[friend_id].friendrequest_nospam = nospam;
        return FAERR_SETNEWNOSPAM;
    }

    int32_t ret = init_new_device(m, friend_number, real_pk, DEVICE_PENDING);

    return ret;
}

/*
 * TODO: document this fxn
 *
 *
 *
 *
 */
static int32_t m_add_device_to_friend_confirmed(Messenger *m, const uint8_t *real_pk, uint32_t friend_number)
{
    if (!public_key_valid(real_pk)) {
        return FAERR_BADCHECKSUM;
    }

    if (id_equal(real_pk, m->net_crypto->self_public_key)) {
        return FAERR_OWNKEY;
    }

    int32_t friend_id = getfriend_id(m, real_pk);

    if (friend_id != -1) {
        if (m->friendlist[friend_id].status >= FRIEND_CONFIRMED) {
            printf("ID Already exists in list...\n");
            return FAERR_ALREADYSENT;
        }
    }

    int32_t ret = init_new_device(m, friend_number, real_pk, DEVICE_CONFIRMED);

    return ret;
}

static int clear_receipts(Messenger *m, int32_t friendnumber)
{
    if (friend_not_valid(m, friendnumber))
        return -1;

    struct Receipts *receipts = m->friendlist[friendnumber].receipts_start;

    while (receipts) {
        struct Receipts *temp_r = receipts->next;
        free(receipts);
        receipts = temp_r;
    }

    m->friendlist[friendnumber].receipts_start = NULL;
    m->friendlist[friendnumber].receipts_end = NULL;
    return 0;
}

static int add_receipt(Messenger *m, int32_t friendnumber, uint32_t packet_num, uint32_t msg_id)
{
    if (friend_not_valid(m, friendnumber))
        return -1;

    struct Receipts *new = calloc(1, sizeof(struct Receipts));

    if (!new)
        return -1;

    new->packet_num = packet_num;
    new->msg_id = msg_id;

    if (!m->friendlist[friendnumber].receipts_start) {
        m->friendlist[friendnumber].receipts_start = new;
    } else {
        m->friendlist[friendnumber].receipts_end->next = new;
    }

    m->friendlist[friendnumber].receipts_end = new;
    new->next = NULL;
    return 0;
}

/*
 * return -1 on failure.
 * return 0 if packet was received.
 */
static int friend_received_packet(const Messenger *m, int32_t friendnumber, uint32_t number)
{
    if (friend_not_valid(m, friendnumber))
        return -1;

<<<<<<< HEAD
    return cryptpacket_received(m->net_crypto, toxconn_crypt_connection_id(m->fr_c,
                                m->friendlist[friendnumber].friendcon_id), number);
=======
    return cryptpacket_received(m->net_crypto, friend_connection_crypt_connection_id(m->fr_c,
                                m->friendlist[friendnumber].device[0].friendcon_id), number);
>>>>>>> 493b5f87
}

static int do_receipts(Messenger *m, int32_t friendnumber)
{
    if (friend_not_valid(m, friendnumber))
        return -1;

    struct Receipts *receipts = m->friendlist[friendnumber].receipts_start;

    while (receipts) {
        struct Receipts *temp_r = receipts->next;

        if (friend_received_packet(m, friendnumber, receipts->packet_num) == -1)
            break;

        if (m->read_receipt)
            (*m->read_receipt)(m, friendnumber, receipts->msg_id, m->read_receipt_userdata);

        free(receipts);
        m->friendlist[friendnumber].receipts_start = temp_r;
        receipts = temp_r;
    }

    if (!m->friendlist[friendnumber].receipts_start)
        m->friendlist[friendnumber].receipts_end = NULL;

    return 0;
}

/* Remove a friend.
 *
 *  return 0 if success.
 *  return -1 if failure.
 */
int m_delfriend(Messenger *m, int32_t friendnumber)
{
    if (friend_not_valid(m, friendnumber))
        return -1;

    if (m->friend_connectionstatuschange_internal)
        m->friend_connectionstatuschange_internal(m, friendnumber, 0, m->friend_connectionstatuschange_internal_userdata);

    clear_receipts(m, friendnumber);
<<<<<<< HEAD
    remove_request_received(&(m->fr), m->friendlist[friendnumber].real_pk);
    toxconn_set_callbacks(m->fr_c, m->friendlist[friendnumber].friendcon_id, MESSENGER_CALLBACK_INDEX, 0, 0, 0, 0, 0);

    if (toxconn_is_connected(m->fr_c, m->friendlist[friendnumber].friendcon_id) == TOXCONN_STATUS_CONNECTED) {
        send_offline_packet(m, m->friendlist[friendnumber].friendcon_id);
    }

    kill_tox_conn(m->fr_c, m->friendlist[friendnumber].friendcon_id);
=======
    remove_request_received(&(m->fr), m->friendlist[friendnumber].device[0].real_pk);
    friend_connection_callbacks(m->fr_c, m->friendlist[friendnumber].device[0].friendcon_id, MESSENGER_CALLBACK_INDEX, 0, 0, 0, 0, 0, 0);

    if (friend_con_connected(m->fr_c, m->friendlist[friendnumber].device[0].friendcon_id) == FRIENDCONN_STATUS_CONNECTED) {
        send_offline_packet(m, m->friendlist[friendnumber].device[0].friendcon_id);
    }

    kill_friend_connection(m->fr_c, m->friendlist[friendnumber].device[0].friendcon_id);
>>>>>>> 493b5f87
    memset(&(m->friendlist[friendnumber]), 0, sizeof(Friend));
    uint32_t i;

    for (i = m->numfriends; i != 0; --i) {
        if (m->friendlist[i - 1].status != NOFRIEND)
            break;
    }

    m->numfriends = i;

    if (realloc_friendlist(m, m->numfriends) != 0)
        return FAERR_NOMEM;

    return 0;
}

int m_get_friend_connectionstatus(const Messenger *m, int32_t friendnumber)
{
    if (friend_not_valid(m, friendnumber))
        return -1;

    if (m->friendlist[friendnumber].status == FRIEND_ONLINE) {
        _Bool direct_connected = 0;
        unsigned int num_online_relays = 0;
<<<<<<< HEAD
        crypto_connection_status(m->net_crypto, toxconn_crypt_connection_id(m->fr_c,
                                 m->friendlist[friendnumber].friendcon_id), &direct_connected, &num_online_relays);
=======
        crypto_connection_status(m->net_crypto, friend_connection_crypt_connection_id(m->fr_c,
                                 m->friendlist[friendnumber].device[0].friendcon_id), &direct_connected, &num_online_relays);
>>>>>>> 493b5f87

        if (direct_connected) {
            return CONNECTION_UDP;
        } else {
            if (num_online_relays) {
                return CONNECTION_TCP;
            } else {
                return CONNECTION_UNKNOWN;
            }
        }
    } else {
        return CONNECTION_NONE;
    }
}

int m_friend_exists(const Messenger *m, int32_t friendnumber)
{
    if (friend_not_valid(m, friendnumber))
        return 0;

    return 1;
}

/* Send a message of type.
 *
 * return -1 if friend not valid.
 * return -2 if too large.
 * return -3 if friend not online.
 * return -4 if send failed (because queue is full).
 * return -5 if bad type.
 * return 0 if success.
 */
int m_send_message_generic(Messenger *m, int32_t fr_num, uint8_t type, const uint8_t *message, uint32_t length,
                           uint32_t *message_id)
{
    if (type > MESSAGE_ACTION) {
        return -5;
    }

    if (friend_not_valid(m, fr_num)) {
        return -1;
    }

    if (length >= MAX_CRYPTO_DATA_SIZE) {
        return -2;
    }

    if (m->friendlist[fr_num].status != FRIEND_ONLINE) {
        return -3;
    }

    uint8_t packet[length + 1];
    packet[0] = type + PACKET_ID_MESSAGE;

    if (length != 0) {
        memcpy(packet + 1, message, length);
    }

<<<<<<< HEAD
    int64_t packet_num = write_cryptpacket(m->net_crypto, toxconn_crypt_connection_id(m->fr_c,
                                           m->friendlist[friendnumber].friendcon_id), packet, length + 1, 0);
=======
    uint8_t dev;
    int64_t packet_num = -1;

    for (dev = 0; dev < MAX_DEVICE_COUNT; dev++) {
        if (m->friendlist[fr_num].device[dev].status == DEVICE_ONLINE) {
            int crypt_con_id = friend_connection_crypt_connection_id(m->fr_c,
                                                                     m->friendlist[fr_num].device[dev].friendcon_id);
            int64_t this_packet_num = write_cryptpacket(m->net_crypto, crypt_con_id, packet, length + 1, 0);

            if (this_packet_num == -1 && packet_num != -1) {
                continue;
            } else {
                packet_num = this_packet_num;
            }
        }
    }
>>>>>>> 493b5f87

    if (packet_num == -1) {
        return -4;
    }

    uint32_t msg_id = ++m->friendlist[fr_num].message_id;

    add_receipt(m, fr_num, packet_num, msg_id);

    if (message_id) {
        *message_id = msg_id;
    }

    return 0;
}

/* Send a name packet to friendnumber.
 * length is the length with the NULL terminator.
 */
static int m_sendname(const Messenger *m, int32_t friendnumber, const uint8_t *name, uint16_t length)
{
    if (length > MAX_NAME_LENGTH)
        return 0;

    return write_cryptpacket_id(m, friendnumber, PACKET_ID_NICKNAME, name, length, 0);
}

/* Set the name and name_length of a friend.
 *
 *  return 0 if success.
 *  return -1 if failure.
 */
int setfriendname(Messenger *m, int32_t friendnumber, const uint8_t *name, uint16_t length)
{
    if (friend_not_valid(m, friendnumber))
        return -1;

    if (length > MAX_NAME_LENGTH || length == 0)
        return -1;

    m->friendlist[friendnumber].name_length = length;
    memcpy(m->friendlist[friendnumber].name, name, length);
    return 0;
}

/* Set our nickname
 * name must be a string of maximum MAX_NAME_LENGTH length.
 * length must be at least 1 byte.
 * length is the length of name with the NULL terminator.
 *
 *  return 0 if success.
 *  return -1 if failure.
 */
int setname(Messenger *m, const uint8_t *name, uint16_t length)
{
    if (length > MAX_NAME_LENGTH)
        return -1;

    if (m->name_length == length && (length == 0 || memcmp(name, m->name, length) == 0))
        return 0;

    if (length)
        memcpy(m->name, name, length);

    m->name_length = length;
    uint32_t i;

    for (i = 0; i < m->numfriends; ++i)
        m->friendlist[i].name_sent = 0;

    return 0;
}

/* Get our nickname and put it in name.
 * name needs to be a valid memory location with a size of at least MAX_NAME_LENGTH bytes.
 *
 *  return the length of the name.
 */
uint16_t getself_name(const Messenger *m, uint8_t *name)
{
    if (name == NULL) {
        return 0;
    }

    memcpy(name, m->name, m->name_length);

    return m->name_length;
}

/* Get name of friendnumber and put it in name.
 * name needs to be a valid memory location with a size of at least MAX_NAME_LENGTH bytes.
 *
 *  return length of name if success.
 *  return -1 if failure.
 */
int getname(const Messenger *m, int32_t friendnumber, uint8_t *name)
{
    if (friend_not_valid(m, friendnumber))
        return -1;

    memcpy(name, m->friendlist[friendnumber].name, m->friendlist[friendnumber].name_length);
    return m->friendlist[friendnumber].name_length;
}

int m_get_name_size(const Messenger *m, int32_t friendnumber)
{
    if (friend_not_valid(m, friendnumber))
        return -1;

    return m->friendlist[friendnumber].name_length;
}

int m_get_self_name_size(const Messenger *m)
{
    return m->name_length;
}

int m_set_statusmessage(Messenger *m, const uint8_t *status, uint16_t length)
{
    if (length > MAX_STATUSMESSAGE_LENGTH)
        return -1;

    if (m->statusmessage_length == length && (length == 0 || memcmp(m->statusmessage, status, length) == 0))
        return 0;

    if (length)
        memcpy(m->statusmessage, status, length);

    m->statusmessage_length = length;

    uint32_t i;

    for (i = 0; i < m->numfriends; ++i)
        m->friendlist[i].statusmessage_sent = 0;

    return 0;
}

int m_set_userstatus(Messenger *m, uint8_t status)
{
    if (status >= USERSTATUS_INVALID)
        return -1;

    if (m->userstatus == status)
        return 0;

    m->userstatus = status;
    uint32_t i;

    for (i = 0; i < m->numfriends; ++i)
        m->friendlist[i].userstatus_sent = 0;

    return 0;
}

/* return the size of friendnumber's user status.
 * Guaranteed to be at most MAX_STATUSMESSAGE_LENGTH.
 */
int m_get_statusmessage_size(const Messenger *m, int32_t friendnumber)
{
    if (friend_not_valid(m, friendnumber))
        return -1;

    return m->friendlist[friendnumber].statusmessage_length;
}

/*  Copy the user status of friendnumber into buf, truncating if needed to maxlen
 *  bytes, use m_get_statusmessage_size to find out how much you need to allocate.
 */
int m_copy_statusmessage(const Messenger *m, int32_t friendnumber, uint8_t *buf, uint32_t maxlen)
{
    if (friend_not_valid(m, friendnumber))
        return -1;

    int msglen = MIN(maxlen, m->friendlist[friendnumber].statusmessage_length);

    memcpy(buf, m->friendlist[friendnumber].statusmessage, msglen);
    memset(buf + msglen, 0, maxlen - msglen);
    return msglen;
}

/* return the size of friendnumber's user status.
 * Guaranteed to be at most MAX_STATUSMESSAGE_LENGTH.
 */
int m_get_self_statusmessage_size(const Messenger *m)
{
    return m->statusmessage_length;
}

int m_copy_self_statusmessage(const Messenger *m, uint8_t *buf)
{
    memcpy(buf, m->statusmessage, m->statusmessage_length);
    return m->statusmessage_length;
}

uint8_t m_get_userstatus(const Messenger *m, int32_t friendnumber)
{
    if (friend_not_valid(m, friendnumber))
        return USERSTATUS_INVALID;

    uint8_t status = m->friendlist[friendnumber].userstatus;

    if (status >= USERSTATUS_INVALID) {
        status = USERSTATUS_NONE;
    }

    return status;
}

uint8_t m_get_self_userstatus(const Messenger *m)
{
    return m->userstatus;
}

uint64_t m_get_last_online(const Messenger *m, int32_t friendnumber)
{
    if (friend_not_valid(m, friendnumber))
        return UINT64_MAX;

    return m->friendlist[friendnumber].last_seen_time;
}

int m_set_usertyping(Messenger *m, int32_t friendnumber, uint8_t is_typing)

{
    if (is_typing != 0 && is_typing != 1)
        return -1;

    if (friend_not_valid(m, friendnumber))
        return -1;

    if (m->friendlist[friendnumber].user_istyping == is_typing)
        return 0;

    m->friendlist[friendnumber].user_istyping = is_typing;
    m->friendlist[friendnumber].user_istyping_sent = 0;

    return 0;
}

int m_get_istyping(const Messenger *m, int32_t friendnumber)
{
    if (friend_not_valid(m, friendnumber))
        return -1;

    return m->friendlist[friendnumber].is_typing;
}

static int send_statusmessage(const Messenger *m, int32_t friendnumber, const uint8_t *status, uint16_t length)
{
    return write_cryptpacket_id(m, friendnumber, PACKET_ID_STATUSMESSAGE, status, length, 0);
}

static int send_userstatus(const Messenger *m, int32_t friendnumber, uint8_t status)
{
    return write_cryptpacket_id(m, friendnumber, PACKET_ID_USERSTATUS, &status, sizeof(status), 0);
}

static int send_user_istyping(const Messenger *m, int32_t friendnumber, uint8_t is_typing)
{
    uint8_t typing = is_typing;
    return write_cryptpacket_id(m, friendnumber, PACKET_ID_TYPING, &typing, sizeof(typing), 0);
}

static int set_friend_statusmessage(const Messenger *m, int32_t friendnumber, const uint8_t *status, uint16_t length)
{
    if (friend_not_valid(m, friendnumber))
        return -1;

    if (length > MAX_STATUSMESSAGE_LENGTH)
        return -1;

    if (length)
        memcpy(m->friendlist[friendnumber].statusmessage, status, length);

    m->friendlist[friendnumber].statusmessage_length = length;
    return 0;
}

static void set_friend_userstatus(const Messenger *m, int32_t friendnumber, uint8_t status)
{
    m->friendlist[friendnumber].userstatus = status;
}

static void set_friend_typing(const Messenger *m, int32_t friendnumber, uint8_t is_typing)
{
    m->friendlist[friendnumber].is_typing = is_typing;
}

/* Set the function that will be executed when a friend request is received. */
void m_callback_friendrequest(Messenger *m, void (*function)(Messenger *m, const uint8_t *, const uint8_t *, size_t,
                              void *), void *userdata)
{
    void (*handle_friendrequest)(void *, const uint8_t *, const uint8_t *, size_t, void *) = (void *)function;
    callback_friendrequest(&(m->fr), handle_friendrequest, m, userdata);
}

/* Set the function that will be executed when a message from a friend is received. */
void m_callback_friendmessage(Messenger *m, void (*function)(Messenger *m, uint32_t, unsigned int, const uint8_t *,
                              size_t, void *), void *userdata)
{
    m->friend_message = function;
    m->friend_message_userdata = userdata;
}

void m_callback_namechange(Messenger *m, void (*function)(Messenger *m, uint32_t, const uint8_t *, size_t, void *),
                           void *userdata)
{
    m->friend_namechange = function;
    m->friend_namechange_userdata = userdata;
}

void m_callback_statusmessage(Messenger *m, void (*function)(Messenger *m, uint32_t, const uint8_t *, size_t, void *),
                              void *userdata)
{
    m->friend_statusmessagechange = function;
    m->friend_statusmessagechange_userdata = userdata;
}

void m_callback_userstatus(Messenger *m, void (*function)(Messenger *m, uint32_t, unsigned int, void *), void *userdata)
{
    m->friend_userstatuschange = function;
    m->friend_userstatuschange_userdata = userdata;
}

void m_callback_typingchange(Messenger *m, void(*function)(Messenger *m, uint32_t, _Bool, void *), void *userdata)
{
    m->friend_typingchange = function;
    m->friend_typingchange_userdata = userdata;
}

void m_callback_read_receipt(Messenger *m, void (*function)(Messenger *m, uint32_t, uint32_t, void *), void *userdata)
{
    m->read_receipt = function;
    m->read_receipt_userdata = userdata;
}

void m_callback_connectionstatus(Messenger *m, void (*function)(Messenger *m, uint32_t, unsigned int, void *),
                                 void *userdata)
{
    m->friend_connectionstatuschange = function;
    m->friend_connectionstatuschange_userdata = userdata;
}

void m_callback_core_connection(Messenger *m, void (*function)(Messenger *m, unsigned int, void *), void *userdata)
{
    m->core_connection_change = function;
    m->core_connection_change_userdata = userdata;
}

void m_callback_connectionstatus_internal_av(Messenger *m, void (*function)(Messenger *m, uint32_t, uint8_t, void *),
        void *userdata)
{
    m->friend_connectionstatuschange_internal = function;
    m->friend_connectionstatuschange_internal_userdata = userdata;
}

static void check_friend_tcp_udp(Messenger *m, int32_t friendnumber)
{
    int last_connection_udp_tcp = m->friendlist[friendnumber].last_connection_udp_tcp;

    int ret = m_get_friend_connectionstatus(m, friendnumber);

    if (ret == -1)
        return;

    if (ret == CONNECTION_UNKNOWN) {
        if (last_connection_udp_tcp == CONNECTION_UDP) {
            return;
        } else {
            ret = CONNECTION_TCP;
        }
    }

    if (last_connection_udp_tcp != ret) {
        if (m->friend_connectionstatuschange)
            m->friend_connectionstatuschange(m, friendnumber, ret, m->friend_connectionstatuschange_userdata);
    }

    m->friendlist[friendnumber].last_connection_udp_tcp = ret;
}

static void break_files(const Messenger *m, int32_t friendnumber);
static void update_friend_connectionstatus(Messenger *m, int32_t friendnumber, uint8_t status)
{
    if (status == NOFRIEND)
        return;

    const uint8_t was_online = m->friendlist[friendnumber].status == FRIEND_ONLINE;
    const uint8_t is_online = status == FRIEND_ONLINE;

    if (is_online != was_online) {
        if (was_online) {
            break_files(m, friendnumber);
            clear_receipts(m, friendnumber);
        } else {
            m->friendlist[friendnumber].name_sent = 0;
            m->friendlist[friendnumber].userstatus_sent = 0;
            m->friendlist[friendnumber].statusmessage_sent = 0;
            m->friendlist[friendnumber].user_istyping_sent = 0;
        }

        m->friendlist[friendnumber].status = status;


        if (m->friend_connectionstatuschange_internal)
            m->friend_connectionstatuschange_internal(m, friendnumber, is_online,
                    m->friend_connectionstatuschange_internal_userdata);
    }

    check_friend_tcp_udp(m, friendnumber);
}

void set_friend_status(Messenger *m, int32_t friendnumber, uint8_t status)
{
    update_friend_connectionstatus(m, friendnumber, status);
    m->friendlist[friendnumber].status = status;
    switch (status) {
        case FRIEND_ADDED:
        case FRIEND_REQUESTED: {
            m->friendlist[friendnumber].device[0].status = DEVICE_PENDING;
            break;
        }

        case FRIEND_CONFIRMED: {
            m->friendlist[friendnumber].device[0].status = DEVICE_CONFIRMED;
            break;
        }

        case FRIEND_ONLINE: {
            m->friendlist[friendnumber].device[0].status = DEVICE_ONLINE;
            break;
        }
    }
}

void set_device_status(Messenger *m, int32_t friendnumber, int32_t device_id, uint8_t status)
{
    m->friendlist[friendnumber].device[device_id].status = status;

    if (status == DEVICE_CONFIRMED) {

    } else if (status == DEVICE_ONLINE) {

    }
}

static int write_cryptpacket_id(const Messenger *m, int32_t friendnumber, uint8_t packet_id, const uint8_t *data,
                                uint32_t length, uint8_t congestion_control)
{
    if (friend_not_valid(m, friendnumber))
        return 0;

    if (length >= MAX_CRYPTO_DATA_SIZE || m->friendlist[friendnumber].status != FRIEND_ONLINE)
        return 0;

    uint8_t packet[length + 1];
    packet[0] = packet_id;

    if (length != 0)
        memcpy(packet + 1, data, length);

<<<<<<< HEAD
    return write_cryptpacket(m->net_crypto, toxconn_crypt_connection_id(m->fr_c,
                             m->friendlist[friendnumber].friendcon_id), packet, length + 1, congestion_control) != -1;
=======
    return write_cryptpacket(m->net_crypto, friend_connection_crypt_connection_id(m->fr_c,
                             m->friendlist[friendnumber].device[0].friendcon_id), packet, length + 1, congestion_control) != -1;
>>>>>>> 493b5f87
}

/**********GROUP CHATS************/


/* Set the callback for group invites.
 *
 *  Function(Messenger *m, uint32_t friendnumber, uint8_t *data, uint16_t length)
 */
void m_callback_group_invite(Messenger *m, void (*function)(Messenger *m, uint32_t, const uint8_t *, uint16_t))
{
    m->group_invite = function;
}


/* Send a group invite packet.
 *
 *  return 1 on success
 *  return 0 on failure
 */
int send_group_invite_packet(const Messenger *m, int32_t friendnumber, const uint8_t *data, uint16_t length)
{
    return write_cryptpacket_id(m, friendnumber, PACKET_ID_INVITE_GROUPCHAT, data, length, 0);
}

/****************FILE SENDING*****************/


/* Set the callback for file send requests.
 *
 *  Function(Tox *tox, uint32_t friendnumber, uint32_t filenumber, uint32_t filetype, uint64_t filesize, uint8_t *filename, size_t filename_length, void *userdata)
 */
void callback_file_sendrequest(Messenger *m, void (*function)(Messenger *m,  uint32_t, uint32_t, uint32_t, uint64_t,
                               const uint8_t *, size_t, void *), void *userdata)
{
    m->file_sendrequest = function;
    m->file_sendrequest_userdata = userdata;
}

/* Set the callback for file control requests.
 *
 *  Function(Tox *tox, uint32_t friendnumber, uint32_t filenumber, unsigned int control_type, void *userdata)
 *
 */
void callback_file_control(Messenger *m, void (*function)(Messenger *m, uint32_t, uint32_t, unsigned int, void *),
                           void *userdata)
{
    m->file_filecontrol = function;
    m->file_filecontrol_userdata = userdata;
}

/* Set the callback for file data.
 *
 *  Function(Tox *tox, uint32_t friendnumber, uint32_t filenumber, uint64_t position, uint8_t *data, size_t length, void *userdata)
 *
 */
void callback_file_data(Messenger *m, void (*function)(Messenger *m, uint32_t, uint32_t, uint64_t, const uint8_t *,
                        size_t, void *), void *userdata)
{
    m->file_filedata = function;
    m->file_filedata_userdata = userdata;
}

/* Set the callback for file request chunk.
 *
 *  Function(Tox *tox, uint32_t friendnumber, uint32_t filenumber, uint64_t position, size_t length, void *userdata)
 *
 */
void callback_file_reqchunk(Messenger *m, void (*function)(Messenger *m, uint32_t, uint32_t, uint64_t, size_t, void *),
                            void *userdata)
{
    m->file_reqchunk = function;
    m->file_reqchunk_userdata = userdata;
}

#define MAX_FILENAME_LENGTH 255

/* Copy the file transfer file id to file_id
 *
 * return 0 on success.
 * return -1 if friend not valid.
 * return -2 if filenumber not valid
 */
int file_get_id(const Messenger *m, int32_t friendnumber, uint32_t filenumber, uint8_t *file_id)
{
    if (friend_not_valid(m, friendnumber))
        return -1;

    if (m->friendlist[friendnumber].status != FRIEND_ONLINE)
        return -2;

    uint32_t temp_filenum;
    uint8_t send_receive, file_number;

    if (filenumber >= (1 << 16)) {
        send_receive = 1;
        temp_filenum = (filenumber >> 16) - 1;
    } else {
        send_receive = 0;
        temp_filenum = filenumber;
    }

    if (temp_filenum >= MAX_CONCURRENT_FILE_PIPES)
        return -2;

    file_number = temp_filenum;

    struct File_Transfers *ft;

    if (send_receive) {
        ft = &m->friendlist[friendnumber].file_receiving[file_number];
    } else {
        ft = &m->friendlist[friendnumber].file_sending[file_number];
    }

    if (ft->status == FILESTATUS_NONE)
        return -2;

    memcpy(file_id, ft->id, FILE_ID_LENGTH);
    return 0;
}

/* Send a file send request.
 * Maximum filename length is 255 bytes.
 *  return 1 on success
 *  return 0 on failure
 */
static int file_sendrequest(const Messenger *m, int32_t friendnumber, uint8_t filenumber, uint32_t file_type,
                            uint64_t filesize, const uint8_t *file_id, const uint8_t *filename, uint16_t filename_length)
{
    if (friend_not_valid(m, friendnumber))
        return 0;

    if (filename_length > MAX_FILENAME_LENGTH)
        return 0;

    uint8_t packet[1 + sizeof(file_type) + sizeof(filesize) + FILE_ID_LENGTH + filename_length];
    packet[0] = filenumber;
    file_type = htonl(file_type);
    memcpy(packet + 1, &file_type, sizeof(file_type));
    host_to_net((uint8_t *)&filesize, sizeof(filesize));
    memcpy(packet + 1 + sizeof(file_type), &filesize, sizeof(filesize));
    memcpy(packet + 1 + sizeof(file_type) + sizeof(filesize), file_id, FILE_ID_LENGTH);

    if (filename_length) {
        memcpy(packet + 1 + sizeof(file_type) + sizeof(filesize) + FILE_ID_LENGTH, filename, filename_length);
    }

    return write_cryptpacket_id(m, friendnumber, PACKET_ID_FILE_SENDREQUEST, packet, sizeof(packet), 0);
}

/* Send a file send request.
 * Maximum filename length is 255 bytes.
 *  return file number on success
 *  return -1 if friend not found.
 *  return -2 if filename length invalid.
 *  return -3 if no more file sending slots left.
 *  return -4 if could not send packet (friend offline).
 *
 */
long int new_filesender(const Messenger *m, int32_t friendnumber, uint32_t file_type, uint64_t filesize,
                        const uint8_t *file_id, const uint8_t *filename, uint16_t filename_length)
{
    if (friend_not_valid(m, friendnumber))
        return -1;

    if (filename_length > MAX_FILENAME_LENGTH)
        return -2;

    uint32_t i;

    for (i = 0; i < MAX_CONCURRENT_FILE_PIPES; ++i) {
        if (m->friendlist[friendnumber].file_sending[i].status == FILESTATUS_NONE)
            break;
    }

    if (i == MAX_CONCURRENT_FILE_PIPES)
        return -3;

    if (file_sendrequest(m, friendnumber, i, file_type, filesize, file_id, filename, filename_length) == 0)
        return -4;

    struct File_Transfers *ft = &m->friendlist[friendnumber].file_sending[i];
    ft->status = FILESTATUS_NOT_ACCEPTED;
    ft->size = filesize;
    ft->transferred = 0;
    ft->requested = 0;
    ft->slots_allocated = 0;
    ft->paused = FILE_PAUSE_NOT;
    memcpy(ft->id, file_id, FILE_ID_LENGTH);

    ++m->friendlist[friendnumber].num_sending_files;

    return i;
}

int send_file_control_packet(const Messenger *m, int32_t friendnumber, uint8_t send_receive, uint8_t filenumber,
                             uint8_t control_type, uint8_t *data, uint16_t data_length)
{
    if ((unsigned int)(1 + 3 + data_length) > MAX_CRYPTO_DATA_SIZE)
        return -1;

    uint8_t packet[3 + data_length];

    packet[0] = send_receive;
    packet[1] = filenumber;
    packet[2] = control_type;

    if (data_length) {
        memcpy(packet + 3, data, data_length);
    }

    return write_cryptpacket_id(m, friendnumber, PACKET_ID_FILE_CONTROL, packet, sizeof(packet), 0);
}

/* Send a file control request.
 *
 *  return 0 on success
 *  return -1 if friend not valid.
 *  return -2 if friend not online.
 *  return -3 if file number invalid.
 *  return -4 if file control is bad.
 *  return -5 if file already paused.
 *  return -6 if resume file failed because it was only paused by the other.
 *  return -7 if resume file failed because it wasn't paused.
 *  return -8 if packet failed to send.
 */
int file_control(const Messenger *m, int32_t friendnumber, uint32_t filenumber, unsigned int control)
{
    if (friend_not_valid(m, friendnumber))
        return -1;

    if (m->friendlist[friendnumber].status != FRIEND_ONLINE)
        return -2;

    uint32_t temp_filenum;
    uint8_t send_receive, file_number;

    if (filenumber >= (1 << 16)) {
        send_receive = 1;
        temp_filenum = (filenumber >> 16) - 1;
    } else {
        send_receive = 0;
        temp_filenum = filenumber;
    }

    if (temp_filenum >= MAX_CONCURRENT_FILE_PIPES)
        return -3;

    file_number = temp_filenum;

    struct File_Transfers *ft;

    if (send_receive) {
        ft = &m->friendlist[friendnumber].file_receiving[file_number];
    } else {
        ft = &m->friendlist[friendnumber].file_sending[file_number];
    }

    if (ft->status == FILESTATUS_NONE)
        return -3;

    if (control > FILECONTROL_KILL)
        return -4;

    if (control == FILECONTROL_PAUSE && ((ft->paused & FILE_PAUSE_US) || ft->status != FILESTATUS_TRANSFERRING))
        return -5;

    if (control == FILECONTROL_ACCEPT) {
        if (ft->status == FILESTATUS_TRANSFERRING) {
            if (!(ft->paused & FILE_PAUSE_US)) {
                if (ft->paused & FILE_PAUSE_OTHER) {
                    return -6;
                } else {
                    return -7;
                }
            }
        } else {
            if (ft->status != FILESTATUS_NOT_ACCEPTED)
                return -7;

            if (!send_receive)
                return -6;
        }
    }

    if (send_file_control_packet(m, friendnumber, send_receive, file_number, control, 0, 0)) {
        if (control == FILECONTROL_KILL) {
            ft->status = FILESTATUS_NONE;

            if (send_receive == 0) {
                --m->friendlist[friendnumber].num_sending_files;
            }
        } else if (control == FILECONTROL_PAUSE) {
            ft->paused |= FILE_PAUSE_US;
        } else if (control == FILECONTROL_ACCEPT) {
            ft->status = FILESTATUS_TRANSFERRING;

            if (ft->paused & FILE_PAUSE_US) {
                ft->paused ^=  FILE_PAUSE_US;
            }
        }
    } else {
        return -8;
    }

    return 0;
}

/* Send a seek file control request.
 *
 *  return 0 on success
 *  return -1 if friend not valid.
 *  return -2 if friend not online.
 *  return -3 if file number invalid.
 *  return -4 if not receiving file.
 *  return -5 if file status wrong.
 *  return -6 if position bad.
 *  return -8 if packet failed to send.
 */
int file_seek(const Messenger *m, int32_t friendnumber, uint32_t filenumber, uint64_t position)
{
    if (friend_not_valid(m, friendnumber))
        return -1;

    if (m->friendlist[friendnumber].status != FRIEND_ONLINE)
        return -2;

    uint32_t temp_filenum;
    uint8_t send_receive, file_number;

    if (filenumber >= (1 << 16)) {
        send_receive = 1;
        temp_filenum = (filenumber >> 16) - 1;
    } else {
        return -4;
    }

    if (temp_filenum >= MAX_CONCURRENT_FILE_PIPES)
        return -3;

    file_number = temp_filenum;

    struct File_Transfers *ft;

    if (send_receive) {
        ft = &m->friendlist[friendnumber].file_receiving[file_number];
    } else {
        ft = &m->friendlist[friendnumber].file_sending[file_number];
    }

    if (ft->status == FILESTATUS_NONE)
        return -3;

    if (ft->status != FILESTATUS_NOT_ACCEPTED)
        return -5;

    if (position >= ft->size) {
        return -6;
    }

    uint64_t sending_pos = position;
    host_to_net((uint8_t *)&sending_pos, sizeof(sending_pos));

    if (send_file_control_packet(m, friendnumber, send_receive, file_number, FILECONTROL_SEEK, (uint8_t *)&sending_pos,
                                 sizeof(sending_pos))) {
        ft->transferred = position;
    } else {
        return -8;
    }

    return 0;
}

/* return packet number on success.
 * return -1 on failure.
 */
static int64_t send_file_data_packet(const Messenger *m, int32_t friendnumber, uint8_t filenumber, const uint8_t *data,
                                     uint16_t length)
{
    if (friend_not_valid(m, friendnumber))
        return -1;

    uint8_t packet[2 + length];
    packet[0] = PACKET_ID_FILE_DATA;
    packet[1] = filenumber;

    if (length) {
        memcpy(packet + 2, data, length);
    }

<<<<<<< HEAD
    return write_cryptpacket(m->net_crypto, toxconn_crypt_connection_id(m->fr_c,
                             m->friendlist[friendnumber].friendcon_id), packet, sizeof(packet), 1);
=======
    return write_cryptpacket(m->net_crypto, friend_connection_crypt_connection_id(m->fr_c,
                             m->friendlist[friendnumber].device[0].friendcon_id), packet, sizeof(packet), 1);
>>>>>>> 493b5f87
}

#define MAX_FILE_DATA_SIZE (MAX_CRYPTO_DATA_SIZE - 2)
#define MIN_SLOTS_FREE (CRYPTO_MIN_QUEUE_LENGTH / 4)
/* Send file data.
 *
 *  return 0 on success
 *  return -1 if friend not valid.
 *  return -2 if friend not online.
 *  return -3 if filenumber invalid.
 *  return -4 if file transfer not transferring.
 *  return -5 if bad data size.
 *  return -6 if packet queue full.
 *  return -7 if wrong position.
 */
int file_data(const Messenger *m, int32_t friendnumber, uint32_t filenumber, uint64_t position, const uint8_t *data,
              uint16_t length)
{
    if (friend_not_valid(m, friendnumber))
        return -1;

    if (m->friendlist[friendnumber].status != FRIEND_ONLINE)
        return -2;

    if (filenumber >= MAX_CONCURRENT_FILE_PIPES)
        return -3;

    struct File_Transfers *ft = &m->friendlist[friendnumber].file_sending[filenumber];

    if (ft->status != FILESTATUS_TRANSFERRING)
        return -4;

    if (length > MAX_FILE_DATA_SIZE)
        return -5;

    if (ft->size - ft->transferred < length) {
        return -5;
    }

    if (ft->size != UINT64_MAX && length != MAX_FILE_DATA_SIZE && (ft->transferred + length) != ft->size) {
        return -5;
    }

    if (position != ft->transferred || (ft->requested <= position && ft->size != 0)) {
        return -7;
    }

    /* Prevent file sending from filling up the entire buffer preventing messages from being sent. TODO: remove */
<<<<<<< HEAD
    if (crypto_num_free_sendqueue_slots(m->net_crypto, toxconn_crypt_connection_id(m->fr_c,
                                        m->friendlist[friendnumber].friendcon_id)) < MIN_SLOTS_FREE)
=======
    if (crypto_num_free_sendqueue_slots(m->net_crypto, friend_connection_crypt_connection_id(m->fr_c,
                                        m->friendlist[friendnumber].device[0].friendcon_id)) < MIN_SLOTS_FREE)
>>>>>>> 493b5f87
        return -6;

    int64_t ret = send_file_data_packet(m, friendnumber, filenumber, data, length);

    if (ret != -1) {
        //TODO record packet ids to check if other received complete file.
        ft->transferred += length;

        if (ft->slots_allocated) {
            --ft->slots_allocated;
        }

        if (length != MAX_FILE_DATA_SIZE || ft->size == ft->transferred) {
            ft->status = FILESTATUS_FINISHED;
            ft->last_packet_number = ret;
        }

        return 0;
    }

    return -6;

}

/* Give the number of bytes left to be sent/received.
 *
 *  send_receive is 0 if we want the sending files, 1 if we want the receiving.
 *
 *  return number of bytes remaining to be sent/received on success
 *  return 0 on failure
 */
uint64_t file_dataremaining(const Messenger *m, int32_t friendnumber, uint8_t filenumber, uint8_t send_receive)
{
    if (friend_not_valid(m, friendnumber))
        return 0;

    if (send_receive == 0) {
        if (m->friendlist[friendnumber].file_sending[filenumber].status == FILESTATUS_NONE)
            return 0;

        return m->friendlist[friendnumber].file_sending[filenumber].size -
               m->friendlist[friendnumber].file_sending[filenumber].transferred;
    } else {
        if (m->friendlist[friendnumber].file_receiving[filenumber].status == FILESTATUS_NONE)
            return 0;

        return m->friendlist[friendnumber].file_receiving[filenumber].size -
               m->friendlist[friendnumber].file_receiving[filenumber].transferred;
    }
}

static void do_reqchunk_filecb(Messenger *m, int32_t friendnumber)
{
    if (!m->friendlist[friendnumber].num_sending_files)
        return;

<<<<<<< HEAD
    int free_slots = crypto_num_free_sendqueue_slots(m->net_crypto, toxconn_crypt_connection_id(m->fr_c,
                     m->friendlist[friendnumber].friendcon_id));
=======
    int free_slots = crypto_num_free_sendqueue_slots(m->net_crypto, friend_connection_crypt_connection_id(m->fr_c,
                     m->friendlist[friendnumber].device[0].friendcon_id));
>>>>>>> 493b5f87

    if (free_slots < MIN_SLOTS_FREE) {
        free_slots = 0;
    } else {
        free_slots -= MIN_SLOTS_FREE;
    }

    unsigned int i, num = m->friendlist[friendnumber].num_sending_files;

    for (i = 0; i < MAX_CONCURRENT_FILE_PIPES; ++i) {
        struct File_Transfers *ft = &m->friendlist[friendnumber].file_sending[i];

        if (ft->status != FILESTATUS_NONE) {
            --num;

            if (ft->status == FILESTATUS_FINISHED) {
                /* Check if file was entirely sent. */
                if (friend_received_packet(m, friendnumber, ft->last_packet_number) == 0) {
                    if (m->file_reqchunk)
                        (*m->file_reqchunk)(m, friendnumber, i, ft->transferred, 0, m->file_reqchunk_userdata);

                    ft->status = FILESTATUS_NONE;
                    --m->friendlist[friendnumber].num_sending_files;
                }
            }

            /* TODO: if file is too slow, switch to the next. */
            if (ft->slots_allocated > (unsigned int)free_slots) {
                free_slots = 0;
            } else {
                free_slots -= ft->slots_allocated;
            }
        }

        while (ft->status == FILESTATUS_TRANSFERRING && (ft->paused == FILE_PAUSE_NOT)) {
<<<<<<< HEAD
            if (max_speed_reached(m->net_crypto, toxconn_crypt_connection_id(m->fr_c,
                                  m->friendlist[friendnumber].friendcon_id))) {
=======
            if (max_speed_reached(m->net_crypto, friend_connection_crypt_connection_id(m->fr_c,
                                  m->friendlist[friendnumber].device[0].friendcon_id))) {
>>>>>>> 493b5f87
                free_slots = 0;
            }

            if (free_slots == 0)
                break;

            uint16_t length = MAX_FILE_DATA_SIZE;

            if (ft->size == 0) {
                /* Send 0 data to friend if file is 0 length. */
                file_data(m, friendnumber, i, 0, 0, 0);
                break;
            }

            if (ft->size == ft->requested) {
                break;
            }

            if (ft->size - ft->requested < length) {
                length = ft->size - ft->requested;
            }

            ++ft->slots_allocated;

            uint64_t position = ft->requested;
            ft->requested += length;

            if (m->file_reqchunk)
                (*m->file_reqchunk)(m, friendnumber, i, position, length, m->file_reqchunk_userdata);

            --free_slots;

        }

        if (num == 0)
            break;
    }
}

/* Run this when the friend disconnects.
 *  Kill all current file transfers.
 */
static void break_files(const Messenger *m, int32_t friendnumber)
{
    uint32_t i;

    //TODO: Inform the client which file transfers get killed with a callback?
    for (i = 0; i < MAX_CONCURRENT_FILE_PIPES; ++i) {
        if (m->friendlist[friendnumber].file_sending[i].status != FILESTATUS_NONE)
            m->friendlist[friendnumber].file_sending[i].status = FILESTATUS_NONE;

        if (m->friendlist[friendnumber].file_receiving[i].status != FILESTATUS_NONE)
            m->friendlist[friendnumber].file_receiving[i].status = FILESTATUS_NONE;
    }
}

/* return -1 on failure, 0 on success.
 */
static int handle_filecontrol(Messenger *m, int32_t friendnumber, uint8_t receive_send, uint8_t filenumber,
                              uint8_t control_type, uint8_t *data, uint16_t length)
{
    if (receive_send > 1)
        return -1;

    if (control_type > FILECONTROL_SEEK)
        return -1;

    uint32_t real_filenumber = filenumber;
    struct File_Transfers *ft;

    if (receive_send == 0) {
        real_filenumber += 1;
        real_filenumber <<= 16;
        ft = &m->friendlist[friendnumber].file_receiving[filenumber];
    } else {
        ft = &m->friendlist[friendnumber].file_sending[filenumber];
    }

    if (ft->status == FILESTATUS_NONE) {
        /* File transfer doesn't exist, tell the other to kill it. */
        send_file_control_packet(m, friendnumber, !receive_send, filenumber, FILECONTROL_KILL, 0, 0);
        return -1;
    }

    if (control_type == FILECONTROL_ACCEPT) {
        if (receive_send && ft->status == FILESTATUS_NOT_ACCEPTED) {
            ft->status = FILESTATUS_TRANSFERRING;
        } else {
            if (ft->paused & FILE_PAUSE_OTHER) {
                ft->paused ^= FILE_PAUSE_OTHER;
            } else {
                return -1;
            }
        }

        if (m->file_filecontrol)
            (*m->file_filecontrol)(m, friendnumber, real_filenumber, control_type, m->file_filecontrol_userdata);
    } else if (control_type == FILECONTROL_PAUSE) {
        if ((ft->paused & FILE_PAUSE_OTHER) || ft->status != FILESTATUS_TRANSFERRING) {
            return -1;
        }

        ft->paused |= FILE_PAUSE_OTHER;

        if (m->file_filecontrol)
            (*m->file_filecontrol)(m, friendnumber, real_filenumber, control_type, m->file_filecontrol_userdata);
    } else if (control_type == FILECONTROL_KILL) {

        if (m->file_filecontrol)
            (*m->file_filecontrol)(m, friendnumber, real_filenumber, control_type, m->file_filecontrol_userdata);

        ft->status = FILESTATUS_NONE;

        if (receive_send) {
            --m->friendlist[friendnumber].num_sending_files;
        }

    } else if (control_type == FILECONTROL_SEEK) {
        uint64_t position;

        if (length != sizeof(position)) {
            return -1;
        }

        /* seek can only be sent by the receiver to seek before resuming broken transfers. */
        if (ft->status != FILESTATUS_NOT_ACCEPTED || !receive_send) {
            return -1;
        }

        memcpy(&position, data, sizeof(position));
        net_to_host((uint8_t *) &position, sizeof(position));

        if (position >= ft->size) {
            return -1;
        }

        ft->transferred = ft->requested = position;
    } else {
        return -1;
    }

    return 0;
}

/**************************************/

/* Set the callback for msi packets.
 *
 *  Function(Messenger *m, int friendnumber, uint8_t *data, uint16_t length, void *userdata)
 */
void m_callback_msi_packet(Messenger *m, void (*function)(Messenger *m, uint32_t, const uint8_t *, uint16_t, void *),
                           void *userdata)
{
    m->msi_packet = function;
    m->msi_packet_userdata = userdata;
}

/* Send an msi packet.
 *
 *  return 1 on success
 *  return 0 on failure
 */
int m_msi_packet(const Messenger *m, int32_t friendnumber, const uint8_t *data, uint16_t length)
{
    return write_cryptpacket_id(m, friendnumber, PACKET_ID_MSI, data, length, 0);
}

static int handle_custom_lossy_packet(void *object, int friend_num, int device_id, const uint8_t *packet, uint16_t length)
{
    Messenger *m = object;

    if (friend_not_valid(m, friend_num))
        return 1;

    if (packet[0] < (PACKET_ID_LOSSY_RANGE_START + PACKET_LOSSY_AV_RESERVED)) {
        if (m->friendlist[friend_num].lossy_rtp_packethandlers[packet[0] % PACKET_LOSSY_AV_RESERVED].function)
            return m->friendlist[friend_num].lossy_rtp_packethandlers[packet[0] % PACKET_LOSSY_AV_RESERVED].function(
                       m, friend_num, packet, length, m->friendlist[friend_num].lossy_rtp_packethandlers[packet[0] %
                               PACKET_LOSSY_AV_RESERVED].object);

        return 1;
    }

    if (m->lossy_packethandler)
        m->lossy_packethandler(m, friend_num, packet, length, m->lossy_packethandler_userdata);

    return 1;
}

void custom_lossy_packet_registerhandler(Messenger *m, void (*packet_handler_callback)(Messenger *m,
        uint32_t friendnumber, const uint8_t *data, size_t len, void *object), void *object)
{
    m->lossy_packethandler = packet_handler_callback;
    m->lossy_packethandler_userdata = object;
}

int m_callback_rtp_packet(Messenger *m, int32_t friendnumber, uint8_t byte, int (*packet_handler_callback)(Messenger *m,
                          uint32_t friendnumber, const uint8_t *data, uint16_t len, void *object), void *object)
{
    if (friend_not_valid(m, friendnumber))
        return -1;

    if (byte < PACKET_ID_LOSSY_RANGE_START)
        return -1;

    if (byte >= (PACKET_ID_LOSSY_RANGE_START + PACKET_LOSSY_AV_RESERVED))
        return -1;

    m->friendlist[friendnumber].lossy_rtp_packethandlers[byte % PACKET_LOSSY_AV_RESERVED].function =
        packet_handler_callback;
    m->friendlist[friendnumber].lossy_rtp_packethandlers[byte % PACKET_LOSSY_AV_RESERVED].object = object;
    return 0;
}


int send_custom_lossy_packet(const Messenger *m, int32_t friendnumber, const uint8_t *data, uint32_t length)
{
    if (friend_not_valid(m, friendnumber))
        return -1;

    if (length == 0 || length > MAX_CRYPTO_DATA_SIZE)
        return -2;

    if (data[0] < PACKET_ID_LOSSY_RANGE_START)
        return -3;

    if (data[0] >= (PACKET_ID_LOSSY_RANGE_START + PACKET_ID_LOSSY_RANGE_SIZE))
        return -3;

    if (m->friendlist[friendnumber].status != FRIEND_ONLINE)
        return -4;

<<<<<<< HEAD
    if (send_lossy_cryptpacket(m->net_crypto, toxconn_crypt_connection_id(m->fr_c,
                               m->friendlist[friendnumber].friendcon_id), data, length) == -1) {
=======
    if (send_lossy_cryptpacket(m->net_crypto, friend_connection_crypt_connection_id(m->fr_c,
                               m->friendlist[friendnumber].device[0].friendcon_id), data, length) == -1) {
>>>>>>> 493b5f87
        return -5;
    } else {
        return 0;
    }
}

static int handle_custom_lossless_packet(void *object, int friend_num, int device_id, const uint8_t *packet, uint16_t length)
{
    Messenger *m = object;

    if (friend_not_valid(m, friend_num))
        return -1;

    if (packet[0] < PACKET_ID_LOSSLESS_RANGE_START)
        return -1;

    if (packet[0] >= (PACKET_ID_LOSSLESS_RANGE_START + PACKET_ID_LOSSLESS_RANGE_SIZE))
        return -1;

    if (m->lossless_packethandler)
        m->lossless_packethandler(m, friend_num, packet, length, m->lossless_packethandler_userdata);

    return 1;
}

void custom_lossless_packet_registerhandler(Messenger *m, void (*packet_handler_callback)(Messenger *m,
        uint32_t friendnumber, const uint8_t *data, size_t len, void *object), void *object)
{
    m->lossless_packethandler = packet_handler_callback;
    m->lossless_packethandler_userdata = object;
}

int send_custom_lossless_packet(const Messenger *m, int32_t friendnumber, const uint8_t *data, uint32_t length)
{
    if (friend_not_valid(m, friendnumber))
        return -1;

    if (length == 0 || length > MAX_CRYPTO_DATA_SIZE)
        return -2;

    if (data[0] < PACKET_ID_LOSSLESS_RANGE_START)
        return -3;

    if (data[0] >= (PACKET_ID_LOSSLESS_RANGE_START + PACKET_ID_LOSSLESS_RANGE_SIZE))
        return -3;

    if (m->friendlist[friendnumber].status != FRIEND_ONLINE)
        return -4;

<<<<<<< HEAD
    if (write_cryptpacket(m->net_crypto, toxconn_crypt_connection_id(m->fr_c,
                          m->friendlist[friendnumber].friendcon_id), data, length, 1) == -1) {
=======
    if (write_cryptpacket(m->net_crypto, friend_connection_crypt_connection_id(m->fr_c,
                          m->friendlist[friendnumber].device[0].friendcon_id), data, length, 1) == -1) {
>>>>>>> 493b5f87
        return -5;
    } else {
        return 0;
    }
}

/* Function to filter out some friend requests*/
static int friend_already_added(const uint8_t *real_pk, void *data)
{
    const Messenger *m = data;

    if (getfriend_id(m, real_pk) == -1)
        return 0;

    return -1;
}

/* Run this at startup. */
Messenger *new_messenger(Messenger_Options *options, unsigned int *error)
{
    Messenger *m = calloc(1, sizeof(Messenger));

    if (error)
        *error = MESSENGER_ERROR_OTHER;

    if ( ! m )
        return NULL;

    unsigned int net_err = 0;

    if (options->udp_disabled) {
        /* this is the easiest way to completely disable UDP without changing too much code. */
        m->net = calloc(1, sizeof(Networking_Core));
    } else {
        IP ip;
        ip_init(&ip, options->ipv6enabled);
        m->net = new_networking_ex(ip, options->port_range[0], options->port_range[1], &net_err);
    }

    if (m->net == NULL) {
        free(m);

        if (error && net_err == 1) {
            *error = MESSENGER_ERROR_PORT;
        }

        return NULL;
    }

    m->dht = new_DHT(m->net);

    if (m->dht == NULL) {
        kill_networking(m->net);
        free(m);
        return NULL;
    }

    m->net_crypto = new_net_crypto(m->dht, &options->proxy_info);

    if (m->net_crypto == NULL) {
        kill_networking(m->net);
        kill_DHT(m->dht);
        free(m);
        return NULL;
    }

    m->onion = new_onion(m->dht);
    m->onion_a = new_onion_announce(m->dht);
    m->onion_c =  new_onion_client(m->net_crypto);
    m->fr_c = new_tox_conns(m->onion_c);

    if (!(m->onion && m->onion_a && m->onion_c)) {
        kill_tox_conns(m->fr_c);
        kill_onion(m->onion);
        kill_onion_announce(m->onion_a);
        kill_onion_client(m->onion_c);
        kill_net_crypto(m->net_crypto);
        kill_DHT(m->dht);
        kill_networking(m->net);
        free(m);
        return NULL;
    }

    if (options->tcp_server_port) {
        m->tcp_server = new_TCP_server(options->ipv6enabled, 1, &options->tcp_server_port, m->dht->self_secret_key, m->onion);

        if (m->tcp_server == NULL) {
            kill_tox_conns(m->fr_c);
            kill_onion(m->onion);
            kill_onion_announce(m->onion_a);
            kill_onion_client(m->onion_c);
            kill_net_crypto(m->net_crypto);
            kill_DHT(m->dht);
            kill_networking(m->net);
            free(m);

            if (error)
                *error = MESSENGER_ERROR_TCP_SERVER;

            return NULL;
        }
    }

    m->options = *options;
    friendreq_init(&(m->fr), m->fr_c);
    set_nospam(&(m->fr), random_int());
    set_filter_function(&(m->fr), &friend_already_added, m);

    if (error)
        *error = MESSENGER_ERROR_NONE;

    return m;
}

/* Run this before closing shop. */
void kill_messenger(Messenger *m)
{
    if (!m)
        return;

    uint32_t i;

    if (m->tcp_server) {
        kill_TCP_server(m->tcp_server);
    }

    kill_tox_conns(m->fr_c);
    kill_onion(m->onion);
    kill_onion_announce(m->onion_a);
    kill_onion_client(m->onion_c);
    kill_net_crypto(m->net_crypto);
    kill_DHT(m->dht);
    kill_networking(m->net);

    for (i = 0; i < m->numfriends; ++i) {
        clear_receipts(m, i);
    }

    free(m->friendlist);
    free(m);
}

/* Check for and handle a timed-out friend request. If the request has
 * timed-out then the friend status is set back to FRIEND_ADDED.
 *   i: friendlist index of the timed-out friend
 *   t: time
 */
static void check_friend_request_timed_out(Messenger *m, uint32_t i, uint64_t t)
{
    Friend *f = &m->friendlist[i];

    if (f->friendrequest_lastsent + f->friendrequest_timeout < t) {
        set_friend_status(m, i, FRIEND_ADDED);
        /* Double the default timeout every time if friendrequest is assumed
         * to have been sent unsuccessfully.
         */
        f->friendrequest_timeout *= 2;
    }
}

static int handle_status(void *object, int i, int device_id, uint8_t status)
{
    Messenger *m = object;

    if (status) { /* Went online. */
        set_device_status(m, i, device_id, DEVICE_ONLINE);
        send_online_packet(m, i, device_id);
    } else { /* Went offline. */
        if (m->friendlist[i].status == FRIEND_ONLINE) {
            set_device_status(m, i, device_id, DEVICE_CONFIRMED);
        }
    }

    return 0;
}

static int handle_packet(void *object, int i, int device_id, uint8_t *temp, uint16_t len)
{
    if (len == 0)
        return -1;

    Messenger *m = object;
    uint8_t packet_id = temp[0];
    uint8_t *data = temp + 1;
    uint32_t data_length = len - 1;

    if (m->friendlist[i].status != FRIEND_ONLINE) {
        if (packet_id == PACKET_ID_ONLINE && len == 1) {
            set_friend_status(m, i, FRIEND_ONLINE);
            set_device_status(m, i, device_id, DEVICE_ONLINE);
            send_online_packet(m, i, device_id);
        } else {
            return -1;
        }
    }

    switch (packet_id) {
        case PACKET_ID_ONLINE: {
            if (len != 1) {
                return -1;
            }
            set_device_status(m, i, device_id, DEVICE_ONLINE);
            send_online_packet(m, i, device_id);
            break;
        }
        case PACKET_ID_OFFLINE: {
            if (data_length != 0)
                break;

            set_device_status(m, i, device_id, DEVICE_CONFIRMED);
            break;
        }

        case PACKET_ID_NICKNAME: {
            if (data_length > MAX_NAME_LENGTH)
                break;

            /* Make sure the NULL terminator is present. */
            uint8_t data_terminated[data_length + 1];
            memcpy(data_terminated, data, data_length);
            data_terminated[data_length] = 0;

            /* inform of namechange before we overwrite the old name */
            if (m->friend_namechange)
                m->friend_namechange(m, i, data_terminated, data_length, m->friend_namechange_userdata);

            memcpy(m->friendlist[i].name, data_terminated, data_length);
            m->friendlist[i].name_length = data_length;

            break;
        }

        case PACKET_ID_STATUSMESSAGE: {
            if (data_length > MAX_STATUSMESSAGE_LENGTH)
                break;

            /* Make sure the NULL terminator is present. */
            uint8_t data_terminated[data_length + 1];
            memcpy(data_terminated, data, data_length);
            data_terminated[data_length] = 0;

            if (m->friend_statusmessagechange)
                m->friend_statusmessagechange(m, i, data_terminated, data_length,
                                              m->friend_statusmessagechange_userdata);

            set_friend_statusmessage(m, i, data_terminated, data_length);
            break;
        }

        case PACKET_ID_USERSTATUS: {
            if (data_length != 1)
                break;

            USERSTATUS status = data[0];

            if (status >= USERSTATUS_INVALID)
                break;

            if (m->friend_userstatuschange)
                m->friend_userstatuschange(m, i, status, m->friend_userstatuschange_userdata);

            set_friend_userstatus(m, i, status);
            break;
        }

        case PACKET_ID_TYPING: {
            if (data_length != 1)
                break;

            _Bool typing = !!data[0];

            set_friend_typing(m, i, typing);

            if (m->friend_typingchange)
                m->friend_typingchange(m, i, typing, m->friend_typingchange_userdata);

            break;
        }

        case PACKET_ID_MESSAGE:
        case PACKET_ID_ACTION: {
            if (data_length == 0)
                break;

            const uint8_t *message = data;
            uint16_t message_length = data_length;

            /* Make sure the NULL terminator is present. */
            uint8_t message_terminated[message_length + 1];
            memcpy(message_terminated, message, message_length);
            message_terminated[message_length] = 0;
            uint8_t type = packet_id - PACKET_ID_MESSAGE;

            if (m->friend_message)
                (*m->friend_message)(m, i, type, message_terminated, message_length, m->friend_message_userdata);

            break;
        }

        case PACKET_ID_INVITE_GROUPCHAT: {
            if (data_length == 0)
                break;

            if (m->group_invite)
                (*m->group_invite)(m, i, data, data_length);

            break;
        }

        case PACKET_ID_FILE_SENDREQUEST: {
            const unsigned int head_length = 1 + sizeof(uint32_t) + sizeof(uint64_t) + FILE_ID_LENGTH;

            if (data_length < head_length)
                break;

            uint8_t filenumber = data[0];

            if (filenumber >= MAX_CONCURRENT_FILE_PIPES)
                break;

            uint64_t filesize;
            uint32_t file_type;
            uint16_t filename_length = data_length - head_length;

            if (filename_length > MAX_FILENAME_LENGTH)
                break;

            memcpy(&file_type, data + 1, sizeof(file_type));
            file_type = ntohl(file_type);

            memcpy(&filesize, data + 1 + sizeof(uint32_t), sizeof(filesize));
            net_to_host((uint8_t *) &filesize, sizeof(filesize));
            struct File_Transfers *ft = &m->friendlist[i].file_receiving[filenumber];

            if (ft->status != FILESTATUS_NONE)
                break;

            ft->status = FILESTATUS_NOT_ACCEPTED;
            ft->size = filesize;
            ft->transferred = 0;
            ft->paused = FILE_PAUSE_NOT;
            memcpy(ft->id, data + 1 + sizeof(uint32_t) + sizeof(uint64_t), FILE_ID_LENGTH);

            uint8_t filename_terminated[filename_length + 1];
            uint8_t *filename = NULL;

            if (filename_length) {
                /* Force NULL terminate file name. */
                memcpy(filename_terminated, data + head_length, filename_length);
                filename_terminated[filename_length] = 0;
                filename = filename_terminated;
            }

            uint32_t real_filenumber = filenumber;
            real_filenumber += 1;
            real_filenumber <<= 16;

            if (m->file_sendrequest)
                (*m->file_sendrequest)(m, i, real_filenumber, file_type, filesize, filename, filename_length,
                                       m->file_sendrequest_userdata);

            break;
        }

        case PACKET_ID_FILE_CONTROL: {
            if (data_length < 3)
                break;

            uint8_t send_receive = data[0];
            uint8_t filenumber = data[1];
            uint8_t control_type = data[2];

            if (filenumber >= MAX_CONCURRENT_FILE_PIPES)
                break;

            if (handle_filecontrol(m, i, send_receive, filenumber, control_type, data + 3, data_length - 3) == -1)
                break;

            break;
        }

        case PACKET_ID_FILE_DATA: {
            if (data_length < 1)
                break;

            uint8_t filenumber = data[0];

            if (filenumber >= MAX_CONCURRENT_FILE_PIPES)
                break;

            struct File_Transfers *ft = &m->friendlist[i].file_receiving[filenumber];

            if (ft->status != FILESTATUS_TRANSFERRING)
                break;

            uint64_t position = ft->transferred;
            uint32_t real_filenumber = filenumber;
            real_filenumber += 1;
            real_filenumber <<= 16;
            uint16_t file_data_length = (data_length - 1);
            uint8_t *file_data;

            if (file_data_length == 0) {
                file_data = NULL;
            } else {
                file_data = data + 1;
            }

            /* Prevent more data than the filesize from being passed to clients. */
            if ((ft->transferred + file_data_length) > ft->size) {
                file_data_length = ft->size - ft->transferred;
            }

            if (m->file_filedata)
                (*m->file_filedata)(m, i, real_filenumber, position, file_data, file_data_length, m->file_filedata_userdata);

            ft->transferred += file_data_length;

            if (file_data_length && (ft->transferred >= ft->size || file_data_length != MAX_FILE_DATA_SIZE)) {
                file_data_length = 0;
                file_data = NULL;
                position = ft->transferred;

                /* Full file received. */
                if (m->file_filedata)
                    (*m->file_filedata)(m, i, real_filenumber, position, file_data, file_data_length, m->file_filedata_userdata);
            }

            /* Data is zero, filetransfer is over. */
            if (file_data_length == 0) {
                ft->status = FILESTATUS_NONE;
            }

            break;
        }

        case PACKET_ID_MSI: {
            if (data_length == 0)
                break;

            if (m->msi_packet)
                (*m->msi_packet)(m, i, data, data_length, m->msi_packet_userdata);

            break;
        }

        default: {
            handle_custom_lossless_packet(object, i, device_id, temp, len);
            break;
        }
    }

    return 0;
}

void do_friends(Messenger *m)
{
    uint32_t i;
    uint64_t temp_time = unix_time();

    for (i = 0; i < m->numfriends; ++i) {
        if (m->friendlist[i].status == FRIEND_ADDED) {
<<<<<<< HEAD
            int fr = send_tox_conn_request_pkt(m->fr_c, m->friendlist[i].friendcon_id, m->friendlist[i].friendrequest_nospam,
=======
            int fr = send_friend_request_packet(m->fr_c, m->friendlist[i].device[0].friendcon_id,
                                                m->friendlist[i].friendrequest_nospam,
>>>>>>> 493b5f87
                                                m->friendlist[i].info,
                                                m->friendlist[i].info_size);

            if (fr >= 0) {
                set_friend_status(m, i, FRIEND_REQUESTED);
                m->friendlist[i].friendrequest_lastsent = temp_time;
            }
        }

        if (m->friendlist[i].status == FRIEND_REQUESTED
                || m->friendlist[i].status == FRIEND_CONFIRMED) { /* friend is not online. */
            if (m->friendlist[i].status == FRIEND_REQUESTED) {
                /* If we didn't connect to friend after successfully sending him a friend request the request is deemed
                 * unsuccessful so we set the status back to FRIEND_ADDED and try again.
                 */
                check_friend_request_timed_out(m, i, temp_time);
            }
        }

        if (m->friendlist[i].status == FRIEND_ONLINE) { /* friend is online. */
            if (m->friendlist[i].name_sent == 0) {
                if (m_sendname(m, i, m->name, m->name_length))
                    m->friendlist[i].name_sent = 1;
            }

            if (m->friendlist[i].statusmessage_sent == 0) {
                if (send_statusmessage(m, i, m->statusmessage, m->statusmessage_length))
                    m->friendlist[i].statusmessage_sent = 1;
            }

            if (m->friendlist[i].userstatus_sent == 0) {
                if (send_userstatus(m, i, m->userstatus))
                    m->friendlist[i].userstatus_sent = 1;
            }

            if (m->friendlist[i].user_istyping_sent == 0) {
                if (send_user_istyping(m, i, m->friendlist[i].user_istyping))
                    m->friendlist[i].user_istyping_sent = 1;
            }

            check_friend_tcp_udp(m, i);
            do_receipts(m, i);
            do_reqchunk_filecb(m, i);

            m->friendlist[i].last_seen_time = (uint64_t) time(NULL);
        }
    }
}

static void connection_status_cb(Messenger *m)
{
    unsigned int conn_status = onion_connection_status(m->onion_c);

    if (conn_status != m->last_connection_status) {
        if (m->core_connection_change)
            (*m->core_connection_change)(m, conn_status, m->core_connection_change_userdata);

        m->last_connection_status = conn_status;
    }
}


#ifdef TOX_LOGGER
#define DUMPING_CLIENTS_FRIENDS_EVERY_N_SECONDS 60UL
static time_t lastdump = 0;
static char IDString[crypto_box_PUBLICKEYBYTES * 2 + 1];
static char *ID2String(const uint8_t *pk)
{
    uint32_t i;

    for (i = 0; i < crypto_box_PUBLICKEYBYTES; i++)
        sprintf(&IDString[i * 2], "%02X", pk[i]);

    IDString[crypto_box_PUBLICKEYBYTES * 2] = 0;
    return IDString;
}
#endif

/* Minimum messenger run interval in ms
   TODO: A/V */
#define MIN_RUN_INTERVAL 50

/* Return the time in milliseconds before do_messenger() should be called again
 * for optimal performance.
 *
 * returns time (in ms) before the next do_messenger() needs to be run on success.
 */
uint32_t messenger_run_interval(const Messenger *m)
{
    uint32_t crypto_interval = crypto_run_interval(m->net_crypto);

    if (crypto_interval > MIN_RUN_INTERVAL) {
        return MIN_RUN_INTERVAL;
    } else {
        return crypto_interval;
    }
}

/* The main loop that needs to be run at least 20 times per second. */
void do_messenger(Messenger *m)
{
    // Add the TCP relays, but only if this is the first time calling do_messenger
    if (m->has_added_relays == 0) {
        m->has_added_relays = 1;

        int i;

        for (i = 0; i < NUM_SAVED_TCP_RELAYS; ++i) {
            add_tcp_relay(m->net_crypto, m->loaded_relays[i].ip_port, m->loaded_relays[i].public_key);
        }

        if (m->tcp_server) {
            /* Add self tcp server. */
            IP_Port local_ip_port;
            local_ip_port.port = m->options.tcp_server_port;
            local_ip_port.ip.family = AF_INET;
            local_ip_port.ip.ip4.uint32 = INADDR_LOOPBACK;
            add_tcp_relay(m->net_crypto, local_ip_port, m->tcp_server->public_key);
        }
    }

    unix_time_update();

    if (!m->options.udp_disabled) {
        networking_poll(m->net);
        do_DHT(m->dht);
    }

    if (m->tcp_server) {
        do_TCP_server(m->tcp_server);
    }

    do_net_crypto(m->net_crypto);
    do_onion_client(m->onion_c);
    do_tox_connections(m->fr_c);
    do_friends(m);
    connection_status_cb(m);

#ifdef TOX_LOGGER

    if (unix_time() > lastdump + DUMPING_CLIENTS_FRIENDS_EVERY_N_SECONDS) {

        lastdump = unix_time();
        uint32_t client, last_pinged;

        for (client = 0; client < LCLIENT_LIST; client++) {
            Client_data *cptr = &m->dht->close_clientlist[client];
            IPPTsPng *assoc = NULL;
            uint32_t a;

            for (a = 0, assoc = &cptr->assoc4; a < 2; a++, assoc = &cptr->assoc6)
                if (ip_isset(&assoc->ip_port.ip)) {
                    last_pinged = lastdump - assoc->last_pinged;

                    if (last_pinged > 999)
                        last_pinged = 999;

                    LOGGER_TRACE("C[%2u] %s:%u [%3u] %s",
                                 client, ip_ntoa(&assoc->ip_port.ip), ntohs(assoc->ip_port.port),
                                 last_pinged, ID2String(cptr->public_key));
                }
        }


        uint32_t friend, dhtfriend;

        /* dht contains additional "friends" (requests) */
        uint32_t num_dhtfriends = m->dht->num_friends;
        int32_t m2dht[num_dhtfriends];
        int32_t dht2m[num_dhtfriends];

        for (friend = 0; friend < num_dhtfriends; friend++) {
            m2dht[friend] = -1;
            dht2m[friend] = -1;

            if (friend >= m->numfriends)
                continue;

            for (dhtfriend = 0; dhtfriend < m->dht->num_friends; dhtfriend++)
                if (id_equal(m->friendlist[friend].real_pk, m->dht->friends_list[dhtfriend].public_key)) {
                    m2dht[friend] = dhtfriend;
                    break;
                }
        }

        for (friend = 0; friend < num_dhtfriends; friend++)
            if (m2dht[friend] >= 0)
                dht2m[m2dht[friend]] = friend;

        if (m->numfriends != m->dht->num_friends) {
            LOGGER_TRACE("Friend num in DHT %u != friend num in msger %u\n", m->dht->num_friends, m->numfriends);
        }

        Friend *msgfptr;
        DHT_Friend *dhtfptr;

        for (friend = 0; friend < num_dhtfriends; friend++) {
            if (dht2m[friend] >= 0)
                msgfptr = &m->friendlist[dht2m[friend]];
            else
                msgfptr = NULL;

            dhtfptr = &m->dht->friends_list[friend];

            if (msgfptr) {
                LOGGER_TRACE("F[%2u:%2u] <%s> %s",
                             dht2m[friend], friend, msgfptr->name,
                             ID2String(msgfptr->real_pk));
            } else {
                LOGGER_TRACE("F[--:%2u] %s", friend, ID2String(dhtfptr->public_key));
            }

            for (client = 0; client < MAX_FRIEND_CLIENTS; client++) {
                Client_data *cptr = &dhtfptr->client_list[client];
                IPPTsPng *assoc = NULL;
                uint32_t a;

                for (a = 0, assoc = &cptr->assoc4; a < 2; a++, assoc = &cptr->assoc6)
                    if (ip_isset(&assoc->ip_port.ip)) {
                        last_pinged = lastdump - assoc->last_pinged;

                        if (last_pinged > 999)
                            last_pinged = 999;

                        LOGGER_TRACE("F[%2u] => C[%2u] %s:%u [%3u] %s",
                                     friend, client, ip_ntoa(&assoc->ip_port.ip),
                                     ntohs(assoc->ip_port.port), last_pinged,
                                     ID2String(cptr->public_key));
                    }
            }
        }
    }

#endif /* TOX_LOGGER */
}

/* new messenger format for load/save, more robust and forward compatible */

#define MESSENGER_STATE_COOKIE_GLOBAL 0x15ed1b1f

#define MESSENGER_STATE_COOKIE_TYPE      0x01ce
#define MESSENGER_STATE_TYPE_NOSPAMKEYS    1
#define MESSENGER_STATE_TYPE_DHT           2
#define MESSENGER_STATE_TYPE_FRIENDS       3
#define MESSENGER_STATE_TYPE_NAME          4
#define MESSENGER_STATE_TYPE_STATUSMESSAGE 5
#define MESSENGER_STATE_TYPE_STATUS        6
#define MESSENGER_STATE_TYPE_TCP_RELAY     10
#define MESSENGER_STATE_TYPE_PATH_NODE     11
#define MESSENGER_STATE_TYPE_END           255

#define SAVED_FRIEND_REQUEST_SIZE 1024
#define NUM_SAVED_PATH_NODES 8
struct SAVED_FRIEND {
    uint8_t  status;
    uint8_t  device_status[MAX_DEVICE_COUNT];
    uint8_t  device_count;
    uint8_t  real_pk[MAX_DEVICE_COUNT][crypto_box_PUBLICKEYBYTES];
    uint8_t  info[SAVED_FRIEND_REQUEST_SIZE]; // the data that is sent during the friend requests we do.
    uint16_t info_size; // Length of the info.
    uint8_t name[MAX_NAME_LENGTH];
    uint16_t name_length;
    uint8_t statusmessage[MAX_STATUSMESSAGE_LENGTH];
    uint16_t statusmessage_length;
    uint8_t userstatus;
    uint32_t friendrequest_nospam;
    uint64_t last_seen_time;
};

static uint32_t saved_friendslist_size(const Messenger *m)
{
    return count_friendlist(m) * sizeof(struct SAVED_FRIEND);
}

static uint32_t friends_list_save(const Messenger *m, uint8_t *data)
{
    uint32_t i, device;
    uint32_t num = 0;

    for (i = 0; i < m->numfriends; i++) {
        /* For each friend is the list */
        if (m->friendlist[i].status > 0) {
            struct SAVED_FRIEND temp;
            memset(&temp, 0, sizeof(struct SAVED_FRIEND));
            temp.status = m->friendlist[i].status;
            for(device = 0; device < MAX_DEVICE_COUNT; ++device) {
                /* For each device is the friend list*/
                if (m->friendlist[i].device[device].status) {
                    memcpy(temp.real_pk[device], m->friendlist[i].device[device].real_pk, crypto_box_PUBLICKEYBYTES);
                    temp.device_status[device] = m->friendlist[i].device[device].status;
                }
            }

            if (temp.status < 3) {
                if (m->friendlist[i].info_size > SAVED_FRIEND_REQUEST_SIZE) {
                    memcpy(temp.info, m->friendlist[i].info, SAVED_FRIEND_REQUEST_SIZE);
                } else {
                    memcpy(temp.info, m->friendlist[i].info, m->friendlist[i].info_size);
                }

                temp.info_size = htons(m->friendlist[i].info_size);
                temp.friendrequest_nospam = m->friendlist[i].friendrequest_nospam;
            } else {
                memcpy(temp.name, m->friendlist[i].name, m->friendlist[i].name_length);
                temp.name_length = htons(m->friendlist[i].name_length);
                memcpy(temp.statusmessage, m->friendlist[i].statusmessage, m->friendlist[i].statusmessage_length);
                temp.statusmessage_length = htons(m->friendlist[i].statusmessage_length);
                temp.userstatus = m->friendlist[i].userstatus;

                uint8_t last_seen_time[sizeof(uint64_t)];
                memcpy(last_seen_time, &m->friendlist[i].last_seen_time, sizeof(uint64_t));
                host_to_net(last_seen_time, sizeof(uint64_t));
                memcpy(&temp.last_seen_time, last_seen_time, sizeof(uint64_t));
            }

            memcpy(data + num * sizeof(struct SAVED_FRIEND), &temp, sizeof(struct SAVED_FRIEND));
            num++;
        }
    }

    return num * sizeof(struct SAVED_FRIEND);
}

static int friends_list_load(Messenger *m, const uint8_t *data, uint32_t length)
{
    if (length % sizeof(struct SAVED_FRIEND) != 0) {
        return -1;
    }

    uint32_t num = length / sizeof(struct SAVED_FRIEND);
    uint32_t i, device;

    for (i = 0; i < num; ++i) {
        struct SAVED_FRIEND temp;
        memcpy(&temp, data + i * sizeof(struct SAVED_FRIEND), sizeof(struct SAVED_FRIEND));

        if (temp.status >= 3) {
            int fnum = m_addfriend_norequest(m, temp.real_pk[0]);

            if (fnum < 0) {
                continue;
            }

            setfriendname(m, fnum, temp.name, ntohs(temp.name_length));
            set_friend_statusmessage(m, fnum, temp.statusmessage, ntohs(temp.statusmessage_length));
            set_friend_userstatus(m, fnum, temp.userstatus);
            uint8_t last_seen_time[sizeof(uint64_t)];
            memcpy(last_seen_time, &temp.last_seen_time, sizeof(uint64_t));
            net_to_host(last_seen_time, sizeof(uint64_t));
            memcpy(&m->friendlist[fnum].last_seen_time, last_seen_time, sizeof(uint64_t));

            for (device = 1; device < MAX_DEVICE_COUNT; ++device) {
                if (temp.device_status && public_key_valid(temp.real_pk[device])) {
                    m_add_device_to_friend_confirmed(m, temp.real_pk[device], fnum);
                }
            }
        } else if (temp.status != 0) {
            /* TODO: This is not a good way to do this. */
            /* TODO: Do we want to add devices for unconfirmed friends? */
            uint8_t address[FRIEND_ADDRESS_SIZE];
            id_copy(address, temp.real_pk[0]);
            memcpy(address + crypto_box_PUBLICKEYBYTES, &(temp.friendrequest_nospam), sizeof(uint32_t));
            uint16_t checksum = address_checksum(address, FRIEND_ADDRESS_SIZE - sizeof(checksum));
            memcpy(address + crypto_box_PUBLICKEYBYTES + sizeof(uint32_t), &checksum, sizeof(checksum));
            m_addfriend(m, address, temp.info, ntohs(temp.info_size));
        }
    }

    return num;
}

/*  return size of the messenger data (for saving) */
uint32_t messenger_size(const Messenger *m)
{
    uint32_t size32 = sizeof(uint32_t), sizesubhead = size32 * 2;
    return   size32 * 2                                      // global cookie
             + sizesubhead + sizeof(uint32_t) + crypto_box_PUBLICKEYBYTES + crypto_box_SECRETKEYBYTES
             + sizesubhead + DHT_size(m->dht)                  // DHT
             + sizesubhead + saved_friendslist_size(m)         // Friendlist itself.
             + sizesubhead + m->name_length                    // Own nickname.
             + sizesubhead + m->statusmessage_length           // status message
             + sizesubhead + 1                                 // status
             + sizesubhead + NUM_SAVED_TCP_RELAYS * packed_node_size(TCP_INET6) //TCP relays
             + sizesubhead + NUM_SAVED_PATH_NODES * packed_node_size(TCP_INET6) //saved path nodes
             + sizesubhead;
}

static uint8_t *z_state_save_subheader(uint8_t *data, uint32_t len, uint16_t type)
{
    host_to_lendian32(data, len);
    data += sizeof(uint32_t);
    host_to_lendian32(data, (host_tolendian16(MESSENGER_STATE_COOKIE_TYPE) << 16) | host_tolendian16(type));
    data += sizeof(uint32_t);
    return data;
}

/* Save the messenger in data of size Messenger_size(). */
void messenger_save(const Messenger *m, uint8_t *data)
{
    memset(data, 0, messenger_size(m));

    uint32_t len;
    uint16_t type;
    uint32_t size32 = sizeof(uint32_t);

    memset(data, 0, size32);
    data += size32;
    host_to_lendian32(data, MESSENGER_STATE_COOKIE_GLOBAL);
    data += size32;

#ifdef DEBUG
    assert(sizeof(get_nospam(&(m->fr))) == sizeof(uint32_t));
#endif
    len = size32 + crypto_box_PUBLICKEYBYTES + crypto_box_SECRETKEYBYTES;
    type = MESSENGER_STATE_TYPE_NOSPAMKEYS;
    data = z_state_save_subheader(data, len, type);
    *(uint32_t *)data = get_nospam(&(m->fr));
    save_keys(m->net_crypto, data + size32);
    data += len;

    len = saved_friendslist_size(m);
    type = MESSENGER_STATE_TYPE_FRIENDS;
    data = z_state_save_subheader(data, len, type);
    friends_list_save(m, data);
    data += len;

    len = m->name_length;
    type = MESSENGER_STATE_TYPE_NAME;
    data = z_state_save_subheader(data, len, type);
    memcpy(data, m->name, len);
    data += len;

    len = m->statusmessage_length;
    type = MESSENGER_STATE_TYPE_STATUSMESSAGE;
    data = z_state_save_subheader(data, len, type);
    memcpy(data, m->statusmessage, len);
    data += len;

    len = 1;
    type = MESSENGER_STATE_TYPE_STATUS;
    data = z_state_save_subheader(data, len, type);
    *data = m->userstatus;
    data += len;

    len = DHT_size(m->dht);
    type = MESSENGER_STATE_TYPE_DHT;
    data = z_state_save_subheader(data, len, type);
    DHT_save(m->dht, data);
    data += len;

    Node_format relays[NUM_SAVED_TCP_RELAYS];
    type = MESSENGER_STATE_TYPE_TCP_RELAY;
    uint8_t *temp_data = data;
    data = z_state_save_subheader(temp_data, 0, type);
    unsigned int num = copy_connected_tcp_relays(m->net_crypto, relays, NUM_SAVED_TCP_RELAYS);
    int l = pack_nodes(data, NUM_SAVED_TCP_RELAYS * packed_node_size(TCP_INET6), relays, num);

    if (l > 0) {
        len = l;
        data = z_state_save_subheader(temp_data, len, type);
        data += len;
    }

    Node_format nodes[NUM_SAVED_PATH_NODES];
    type = MESSENGER_STATE_TYPE_PATH_NODE;
    temp_data = data;
    data = z_state_save_subheader(data, 0, type);
    memset(nodes, 0, sizeof(nodes));
    num = onion_backup_nodes(m->onion_c, nodes, NUM_SAVED_PATH_NODES);
    l = pack_nodes(data, NUM_SAVED_PATH_NODES * packed_node_size(TCP_INET6), nodes, num);

    if (l > 0) {
        len = l;
        data = z_state_save_subheader(temp_data, len, type);
        data += len;
    }

    z_state_save_subheader(data, 0, MESSENGER_STATE_TYPE_END);
}

static int messenger_load_state_callback(void *outer, const uint8_t *data, uint32_t length, uint16_t type)
{
    Messenger *m = outer;

    switch (type) {
        case MESSENGER_STATE_TYPE_NOSPAMKEYS:
            if (length == crypto_box_PUBLICKEYBYTES + crypto_box_SECRETKEYBYTES + sizeof(uint32_t)) {
                set_nospam(&(m->fr), *(uint32_t *)data);
                load_secret_key(m->net_crypto, (&data[sizeof(uint32_t)]) + crypto_box_PUBLICKEYBYTES);

                if (public_key_cmp((&data[sizeof(uint32_t)]), m->net_crypto->self_public_key) != 0) {
                    return -1;
                }
            } else
                return -1;    /* critical */

            break;

        case MESSENGER_STATE_TYPE_DHT:
            DHT_load(m->dht, data, length);
            break;

        case MESSENGER_STATE_TYPE_FRIENDS:
            friends_list_load(m, data, length);
            break;

        case MESSENGER_STATE_TYPE_NAME:
            if ((length > 0) && (length <= MAX_NAME_LENGTH)) {
                setname(m, data, length);
            }

            break;

        case MESSENGER_STATE_TYPE_STATUSMESSAGE:
            if ((length > 0) && (length < MAX_STATUSMESSAGE_LENGTH)) {
                m_set_statusmessage(m, data, length);
            }

            break;

        case MESSENGER_STATE_TYPE_STATUS:
            if (length == 1) {
                m_set_userstatus(m, *data);
            }

            break;

        case MESSENGER_STATE_TYPE_TCP_RELAY: {
            if (length == 0) {
                break;
            }

            unpack_nodes(m->loaded_relays, NUM_SAVED_TCP_RELAYS, 0, data, length, 1);
            m->has_added_relays = 0;

            break;
        }

        case MESSENGER_STATE_TYPE_PATH_NODE: {
            Node_format nodes[NUM_SAVED_PATH_NODES];

            if (length == 0) {
                break;
            }

            int i, num = unpack_nodes(nodes, NUM_SAVED_PATH_NODES, 0, data, length, 0);

            for (i = 0; i < num; ++i) {
                onion_add_bs_path_node(m->onion_c, nodes[i].ip_port, nodes[i].public_key);
            }

            break;
        }

        case MESSENGER_STATE_TYPE_END: {
            if (length != 0) {
                return -1;
            }

            return -2;
            break;
        }

#ifdef DEBUG

        default:
            fprintf(stderr, "Load state: contains unrecognized part (len %u, type %u)\n",
                    length, type);
            break;
#endif
    }

    return 0;
}

/* Load the messenger from data of size length. */
int messenger_load(Messenger *m, const uint8_t *data, uint32_t length)
{
    uint32_t data32[2];
    uint32_t cookie_len = sizeof(data32);

    if (length < cookie_len)
        return -1;

    memcpy(data32, data, sizeof(uint32_t));
    lendian_to_host32(data32 + 1, data + sizeof(uint32_t));

    if (!data32[0] && (data32[1] == MESSENGER_STATE_COOKIE_GLOBAL))
        return load_state(messenger_load_state_callback, m, data + cookie_len,
                          length - cookie_len, MESSENGER_STATE_COOKIE_TYPE);
    else
        return -1;
}

/* Return the number of friends in the instance m.
 * You should use this to determine how much memory to allocate
 * for copy_friendlist. */
uint32_t count_friendlist(const Messenger *m)
{
    uint32_t ret = 0;
    uint32_t i;

    for (i = 0; i < m->numfriends; i++) {
        if (m->friendlist[i].status > 0) {
            ret++;
        }
    }

    return ret;
}

/* Copy a list of valid friend IDs into the array out_list.
 * If out_list is NULL, returns 0.
 * Otherwise, returns the number of elements copied.
 * If the array was too small, the contents
 * of out_list will be truncated to list_size. */
uint32_t copy_friendlist(Messenger const *m, uint32_t *out_list, uint32_t list_size)
{
    if (!out_list)
        return 0;

    if (m->numfriends == 0) {
        return 0;
    }

    uint32_t i;
    uint32_t ret = 0;

    for (i = 0; i < m->numfriends; i++) {
        if (ret >= list_size) {
            break; /* Abandon ship */
        }

        if (m->friendlist[i].status > 0) {
            out_list[ret] = i;
            ret++;
        }
    }

    return ret;
}<|MERGE_RESOLUTION|>--- conflicted
+++ resolved
@@ -158,35 +158,26 @@
     }
 
     uint8_t packet = PACKET_ID_ONLINE;
-<<<<<<< HEAD
-    return write_cryptpacket(m->net_crypto, toxconn_crypt_connection_id(m->fr_c,
-                             m->friendlist[friendnumber].friendcon_id), &packet, sizeof(packet), 0) != -1;
-=======
     return write_cryptpacket(m->net_crypto,
-                             friend_connection_crypt_connection_id(m->fr_c,
-                                                m->friendlist[friendnumber].device[device_num].friendcon_id),
+                             toxconn_crypt_connection_id(m->fr_c,
+                                                         m->friendlist[friendnumber].device[device_num].friendcon_id),
                              &packet,
                              sizeof(packet),
                              0) != -1;
->>>>>>> 493b5f87
 }
 
 static int send_offline_packet(Messenger *m, int friendcon_id)
 {
     uint8_t packet = PACKET_ID_OFFLINE;
-<<<<<<< HEAD
-    return write_cryptpacket(m->net_crypto, toxconn_crypt_connection_id(m->fr_c, friendcon_id), &packet,
-=======
     return write_cryptpacket(m->net_crypto,
-                             friend_connection_crypt_connection_id(m->fr_c,
-                                                                   friendcon_id),
+                             toxconn_crypt_connection_id(m->fr_c,
+                                                         friendcon_id),
                              &packet,
->>>>>>> 493b5f87
                              sizeof(packet), 0) != -1;
 }
 
-static int handle_status(void *object, int i, int device_id, uint8_t status);
-static int handle_packet(void *object, int i, int device_id, uint8_t *temp, uint16_t len);
+static int handle_status(void *object, int friend_num, int device_id, uint8_t status);
+static int handle_packet(void *object, int friend_num, int device_id, uint8_t *temp, uint16_t len);
 static int handle_custom_lossy_packet(void *object, int friend_num, int device_id, const uint8_t *packet, uint16_t length);
 
 static int32_t init_new_friend(Messenger *m, const uint8_t *real_pk, uint8_t status)
@@ -215,11 +206,7 @@
             m->friendlist[i].userstatus = USERSTATUS_NONE;
             m->friendlist[i].is_typing = 0;
             m->friendlist[i].message_id = 0;
-<<<<<<< HEAD
-            toxconn_set_callbacks(m->fr_c, friendcon_id, MESSENGER_CALLBACK_INDEX, &handle_status, &handle_packet,
-                                        &handle_custom_lossy_packet, m, i);
-=======
-            friend_connection_callbacks(m->fr_c,
+            toxconn_set_callbacks(m->fr_c,
                                         friendcon_id,
                                         MESSENGER_CALLBACK_INDEX,
                                         &handle_status,
@@ -228,19 +215,13 @@
                                         m,
                                         i,  /* friend number */
                                         0); /* device number always 0 for new friend */
->>>>>>> 493b5f87
 
             if (m->numfriends == i)
                 ++m->numfriends;
 
-<<<<<<< HEAD
             if (toxconn_is_connected(m->fr_c, friendcon_id) == TOXCONN_STATUS_CONNECTED) {
-                send_online_packet(m, i);
-=======
-            if (friend_con_connected(m->fr_c, friendcon_id) == FRIENDCONN_STATUS_CONNECTED) {
                 m->friendlist[i].device[0].status = DEVICE_ONLINE;
                 send_online_packet(m, i, 0);
->>>>>>> 493b5f87
             }
 
             return i;
@@ -253,7 +234,7 @@
 static int32_t init_new_device(Messenger *m, uint32_t friend_number, const uint8_t *real_pk, uint8_t status)
 {
     /* Resize the friend list if necessary. */
-    int friendcon_id = new_friend_connection(m->fr_c, real_pk);
+    int friendcon_id = new_tox_conn(m->fr_c, real_pk);
 
     if (friendcon_id == -1) {
         return FAERR_NOMEM;
@@ -266,7 +247,7 @@
                 m->friendlist[friend_number].device[i].friendcon_id = friendcon_id;
                 m->friendlist[friend_number].device[i].status = status;
                 id_copy(m->friendlist[friend_number].device[i].real_pk, real_pk);
-                friend_connection_callbacks(m->fr_c,
+                toxconn_set_callbacks(m->fr_c,
                                             friendcon_id,
                                             MESSENGER_CALLBACK_INDEX,
                                             &handle_status,
@@ -276,7 +257,7 @@
                                             friend_number,
                                             i);
 
-                if (friend_con_connected(m->fr_c, friendcon_id) == FRIENDCONN_STATUS_CONNECTED) {
+                if (toxconn_is_connected(m->fr_c, friendcon_id) == TOXCONN_STATUS_CONNECTED) {
                     m->friendlist[friend_number].device[i].status = DEVICE_ONLINE;
                     send_online_packet(m, friend_number, i);
                 }
@@ -505,13 +486,8 @@
     if (friend_not_valid(m, friendnumber))
         return -1;
 
-<<<<<<< HEAD
     return cryptpacket_received(m->net_crypto, toxconn_crypt_connection_id(m->fr_c,
-                                m->friendlist[friendnumber].friendcon_id), number);
-=======
-    return cryptpacket_received(m->net_crypto, friend_connection_crypt_connection_id(m->fr_c,
                                 m->friendlist[friendnumber].device[0].friendcon_id), number);
->>>>>>> 493b5f87
 }
 
 static int do_receipts(Messenger *m, int32_t friendnumber)
@@ -554,26 +530,17 @@
     if (m->friend_connectionstatuschange_internal)
         m->friend_connectionstatuschange_internal(m, friendnumber, 0, m->friend_connectionstatuschange_internal_userdata);
 
+    /* TODO for loop these */
+
     clear_receipts(m, friendnumber);
-<<<<<<< HEAD
-    remove_request_received(&(m->fr), m->friendlist[friendnumber].real_pk);
-    toxconn_set_callbacks(m->fr_c, m->friendlist[friendnumber].friendcon_id, MESSENGER_CALLBACK_INDEX, 0, 0, 0, 0, 0);
-
-    if (toxconn_is_connected(m->fr_c, m->friendlist[friendnumber].friendcon_id) == TOXCONN_STATUS_CONNECTED) {
-        send_offline_packet(m, m->friendlist[friendnumber].friendcon_id);
-    }
-
-    kill_tox_conn(m->fr_c, m->friendlist[friendnumber].friendcon_id);
-=======
     remove_request_received(&(m->fr), m->friendlist[friendnumber].device[0].real_pk);
-    friend_connection_callbacks(m->fr_c, m->friendlist[friendnumber].device[0].friendcon_id, MESSENGER_CALLBACK_INDEX, 0, 0, 0, 0, 0, 0);
-
-    if (friend_con_connected(m->fr_c, m->friendlist[friendnumber].device[0].friendcon_id) == FRIENDCONN_STATUS_CONNECTED) {
+    toxconn_set_callbacks(m->fr_c, m->friendlist[friendnumber].device[0].friendcon_id, MESSENGER_CALLBACK_INDEX, 0, 0, 0, 0, 0, 0);
+
+    if (toxconn_is_connected(m->fr_c, m->friendlist[friendnumber].device[0].friendcon_id) == TOXCONN_STATUS_CONNECTED) {
         send_offline_packet(m, m->friendlist[friendnumber].device[0].friendcon_id);
     }
 
-    kill_friend_connection(m->fr_c, m->friendlist[friendnumber].device[0].friendcon_id);
->>>>>>> 493b5f87
+    kill_tox_conn(m->fr_c, m->friendlist[friendnumber].device[0].friendcon_id);
     memset(&(m->friendlist[friendnumber]), 0, sizeof(Friend));
     uint32_t i;
 
@@ -598,13 +565,11 @@
     if (m->friendlist[friendnumber].status == FRIEND_ONLINE) {
         _Bool direct_connected = 0;
         unsigned int num_online_relays = 0;
-<<<<<<< HEAD
-        crypto_connection_status(m->net_crypto, toxconn_crypt_connection_id(m->fr_c,
-                                 m->friendlist[friendnumber].friendcon_id), &direct_connected, &num_online_relays);
-=======
-        crypto_connection_status(m->net_crypto, friend_connection_crypt_connection_id(m->fr_c,
-                                 m->friendlist[friendnumber].device[0].friendcon_id), &direct_connected, &num_online_relays);
->>>>>>> 493b5f87
+        crypto_connection_status(m->net_crypto,
+                                 toxconn_crypt_connection_id(m->fr_c,
+                                                             m->friendlist[friendnumber].device[0].friendcon_id),
+                                 &direct_connected,
+                                 &num_online_relays);
 
         if (direct_connected) {
             return CONNECTION_UDP;
@@ -637,14 +602,14 @@
  * return -5 if bad type.
  * return 0 if success.
  */
-int m_send_message_generic(Messenger *m, int32_t fr_num, uint8_t type, const uint8_t *message, uint32_t length,
+int m_send_message_generic(Messenger *m, int32_t friendnumber, uint8_t type, const uint8_t *message, uint32_t length,
                            uint32_t *message_id)
 {
     if (type > MESSAGE_ACTION) {
         return -5;
     }
 
-    if (friend_not_valid(m, fr_num)) {
+    if (friend_not_valid(m, friendnumber)) {
         return -1;
     }
 
@@ -652,7 +617,7 @@
         return -2;
     }
 
-    if (m->friendlist[fr_num].status != FRIEND_ONLINE) {
+    if (m->friendlist[friendnumber].status != FRIEND_ONLINE) {
         return -3;
     }
 
@@ -663,17 +628,13 @@
         memcpy(packet + 1, message, length);
     }
 
-<<<<<<< HEAD
-    int64_t packet_num = write_cryptpacket(m->net_crypto, toxconn_crypt_connection_id(m->fr_c,
-                                           m->friendlist[friendnumber].friendcon_id), packet, length + 1, 0);
-=======
     uint8_t dev;
     int64_t packet_num = -1;
 
     for (dev = 0; dev < MAX_DEVICE_COUNT; dev++) {
-        if (m->friendlist[fr_num].device[dev].status == DEVICE_ONLINE) {
-            int crypt_con_id = friend_connection_crypt_connection_id(m->fr_c,
-                                                                     m->friendlist[fr_num].device[dev].friendcon_id);
+        if (m->friendlist[friendnumber].device[dev].status == DEVICE_ONLINE) {
+            int crypt_con_id = toxconn_crypt_connection_id(m->fr_c,
+                                                           m->friendlist[friendnumber].device[dev].friendcon_id);
             int64_t this_packet_num = write_cryptpacket(m->net_crypto, crypt_con_id, packet, length + 1, 0);
 
             if (this_packet_num == -1 && packet_num != -1) {
@@ -683,15 +644,14 @@
             }
         }
     }
->>>>>>> 493b5f87
 
     if (packet_num == -1) {
         return -4;
     }
 
-    uint32_t msg_id = ++m->friendlist[fr_num].message_id;
-
-    add_receipt(m, fr_num, packet_num, msg_id);
+    uint32_t msg_id = ++m->friendlist[friendnumber].message_id;
+
+    add_receipt(m, friendnumber, packet_num, msg_id);
 
     if (message_id) {
         *message_id = msg_id;
@@ -1067,7 +1027,7 @@
 }
 
 static void break_files(const Messenger *m, int32_t friendnumber);
-static void update_friend_connectionstatus(Messenger *m, int32_t friendnumber, uint8_t status)
+static void check_friend_connectionstatus(Messenger *m, int32_t friendnumber, uint8_t status)
 {
     if (status == NOFRIEND)
         return;
@@ -1088,7 +1048,6 @@
 
         m->friendlist[friendnumber].status = status;
 
-
         if (m->friend_connectionstatuschange_internal)
             m->friend_connectionstatuschange_internal(m, friendnumber, is_online,
                     m->friend_connectionstatuschange_internal_userdata);
@@ -1099,7 +1058,7 @@
 
 void set_friend_status(Messenger *m, int32_t friendnumber, uint8_t status)
 {
-    update_friend_connectionstatus(m, friendnumber, status);
+    check_friend_connectionstatus(m, friendnumber, status);
     m->friendlist[friendnumber].status = status;
     switch (status) {
         case FRIEND_ADDED:
@@ -1146,13 +1105,8 @@
     if (length != 0)
         memcpy(packet + 1, data, length);
 
-<<<<<<< HEAD
     return write_cryptpacket(m->net_crypto, toxconn_crypt_connection_id(m->fr_c,
-                             m->friendlist[friendnumber].friendcon_id), packet, length + 1, congestion_control) != -1;
-=======
-    return write_cryptpacket(m->net_crypto, friend_connection_crypt_connection_id(m->fr_c,
                              m->friendlist[friendnumber].device[0].friendcon_id), packet, length + 1, congestion_control) != -1;
->>>>>>> 493b5f87
 }
 
 /**********GROUP CHATS************/
@@ -1544,13 +1498,8 @@
         memcpy(packet + 2, data, length);
     }
 
-<<<<<<< HEAD
     return write_cryptpacket(m->net_crypto, toxconn_crypt_connection_id(m->fr_c,
-                             m->friendlist[friendnumber].friendcon_id), packet, sizeof(packet), 1);
-=======
-    return write_cryptpacket(m->net_crypto, friend_connection_crypt_connection_id(m->fr_c,
                              m->friendlist[friendnumber].device[0].friendcon_id), packet, sizeof(packet), 1);
->>>>>>> 493b5f87
 }
 
 #define MAX_FILE_DATA_SIZE (MAX_CRYPTO_DATA_SIZE - 2)
@@ -1599,13 +1548,8 @@
     }
 
     /* Prevent file sending from filling up the entire buffer preventing messages from being sent. TODO: remove */
-<<<<<<< HEAD
     if (crypto_num_free_sendqueue_slots(m->net_crypto, toxconn_crypt_connection_id(m->fr_c,
-                                        m->friendlist[friendnumber].friendcon_id)) < MIN_SLOTS_FREE)
-=======
-    if (crypto_num_free_sendqueue_slots(m->net_crypto, friend_connection_crypt_connection_id(m->fr_c,
                                         m->friendlist[friendnumber].device[0].friendcon_id)) < MIN_SLOTS_FREE)
->>>>>>> 493b5f87
         return -6;
 
     int64_t ret = send_file_data_packet(m, friendnumber, filenumber, data, length);
@@ -1662,13 +1606,8 @@
     if (!m->friendlist[friendnumber].num_sending_files)
         return;
 
-<<<<<<< HEAD
     int free_slots = crypto_num_free_sendqueue_slots(m->net_crypto, toxconn_crypt_connection_id(m->fr_c,
-                     m->friendlist[friendnumber].friendcon_id));
-=======
-    int free_slots = crypto_num_free_sendqueue_slots(m->net_crypto, friend_connection_crypt_connection_id(m->fr_c,
                      m->friendlist[friendnumber].device[0].friendcon_id));
->>>>>>> 493b5f87
 
     if (free_slots < MIN_SLOTS_FREE) {
         free_slots = 0;
@@ -1704,13 +1643,8 @@
         }
 
         while (ft->status == FILESTATUS_TRANSFERRING && (ft->paused == FILE_PAUSE_NOT)) {
-<<<<<<< HEAD
             if (max_speed_reached(m->net_crypto, toxconn_crypt_connection_id(m->fr_c,
-                                  m->friendlist[friendnumber].friendcon_id))) {
-=======
-            if (max_speed_reached(m->net_crypto, friend_connection_crypt_connection_id(m->fr_c,
                                   m->friendlist[friendnumber].device[0].friendcon_id))) {
->>>>>>> 493b5f87
                 free_slots = 0;
             }
 
@@ -1943,13 +1877,8 @@
     if (m->friendlist[friendnumber].status != FRIEND_ONLINE)
         return -4;
 
-<<<<<<< HEAD
     if (send_lossy_cryptpacket(m->net_crypto, toxconn_crypt_connection_id(m->fr_c,
-                               m->friendlist[friendnumber].friendcon_id), data, length) == -1) {
-=======
-    if (send_lossy_cryptpacket(m->net_crypto, friend_connection_crypt_connection_id(m->fr_c,
                                m->friendlist[friendnumber].device[0].friendcon_id), data, length) == -1) {
->>>>>>> 493b5f87
         return -5;
     } else {
         return 0;
@@ -1999,13 +1928,11 @@
     if (m->friendlist[friendnumber].status != FRIEND_ONLINE)
         return -4;
 
-<<<<<<< HEAD
-    if (write_cryptpacket(m->net_crypto, toxconn_crypt_connection_id(m->fr_c,
-                          m->friendlist[friendnumber].friendcon_id), data, length, 1) == -1) {
-=======
-    if (write_cryptpacket(m->net_crypto, friend_connection_crypt_connection_id(m->fr_c,
-                          m->friendlist[friendnumber].device[0].friendcon_id), data, length, 1) == -1) {
->>>>>>> 493b5f87
+    if (write_cryptpacket(m->net_crypto,
+                          toxconn_crypt_connection_id(m->fr_c, m->friendlist[friendnumber].device[0].friendcon_id),
+                          data,
+                          length,
+                          1) == -1) {
         return -5;
     } else {
         return 0;
@@ -2166,23 +2093,23 @@
     }
 }
 
-static int handle_status(void *object, int i, int device_id, uint8_t status)
+static int handle_status(void *object, int friend_id, int device_id, uint8_t status)
 {
     Messenger *m = object;
 
     if (status) { /* Went online. */
-        set_device_status(m, i, device_id, DEVICE_ONLINE);
-        send_online_packet(m, i, device_id);
+        set_device_status(m, friend_id, device_id, DEVICE_ONLINE);
+        send_online_packet(m, friend_id, device_id);
     } else { /* Went offline. */
-        if (m->friendlist[i].status == FRIEND_ONLINE) {
-            set_device_status(m, i, device_id, DEVICE_CONFIRMED);
+        if (m->friendlist[friend_id].status == FRIEND_ONLINE) {
+            set_device_status(m, friend_id, device_id, DEVICE_CONFIRMED);
         }
     }
 
     return 0;
 }
 
-static int handle_packet(void *object, int i, int device_id, uint8_t *temp, uint16_t len)
+static int handle_packet(void *object, int friend_num, int device_id, uint8_t *temp, uint16_t len)
 {
     if (len == 0)
         return -1;
@@ -2192,11 +2119,11 @@
     uint8_t *data = temp + 1;
     uint32_t data_length = len - 1;
 
-    if (m->friendlist[i].status != FRIEND_ONLINE) {
+    if (m->friendlist[friend_num].status != FRIEND_ONLINE) {
         if (packet_id == PACKET_ID_ONLINE && len == 1) {
-            set_friend_status(m, i, FRIEND_ONLINE);
-            set_device_status(m, i, device_id, DEVICE_ONLINE);
-            send_online_packet(m, i, device_id);
+            set_friend_status( m, friend_num, FRIEND_ONLINE);
+            set_device_status( m, friend_num, device_id, DEVICE_ONLINE);
+            send_online_packet(m, friend_num, device_id);
         } else {
             return -1;
         }
@@ -2207,15 +2134,15 @@
             if (len != 1) {
                 return -1;
             }
-            set_device_status(m, i, device_id, DEVICE_ONLINE);
-            send_online_packet(m, i, device_id);
+            set_device_status(m, friend_num, device_id, DEVICE_ONLINE);
+            send_online_packet(m, friend_num, device_id);
             break;
         }
         case PACKET_ID_OFFLINE: {
             if (data_length != 0)
                 break;
 
-            set_device_status(m, i, device_id, DEVICE_CONFIRMED);
+            set_device_status(m, friend_num, device_id, DEVICE_CONFIRMED);
             break;
         }
 
@@ -2230,10 +2157,10 @@
 
             /* inform of namechange before we overwrite the old name */
             if (m->friend_namechange)
-                m->friend_namechange(m, i, data_terminated, data_length, m->friend_namechange_userdata);
-
-            memcpy(m->friendlist[i].name, data_terminated, data_length);
-            m->friendlist[i].name_length = data_length;
+                m->friend_namechange(m, friend_num, data_terminated, data_length, m->friend_namechange_userdata);
+
+            memcpy(m->friendlist[friend_num].name, data_terminated, data_length);
+            m->friendlist[friend_num].name_length = data_length;
 
             break;
         }
@@ -2248,10 +2175,10 @@
             data_terminated[data_length] = 0;
 
             if (m->friend_statusmessagechange)
-                m->friend_statusmessagechange(m, i, data_terminated, data_length,
+                m->friend_statusmessagechange(m, friend_num, data_terminated, data_length,
                                               m->friend_statusmessagechange_userdata);
 
-            set_friend_statusmessage(m, i, data_terminated, data_length);
+            set_friend_statusmessage(m, friend_num, data_terminated, data_length);
             break;
         }
 
@@ -2265,9 +2192,9 @@
                 break;
 
             if (m->friend_userstatuschange)
-                m->friend_userstatuschange(m, i, status, m->friend_userstatuschange_userdata);
-
-            set_friend_userstatus(m, i, status);
+                m->friend_userstatuschange(m, friend_num, status, m->friend_userstatuschange_userdata);
+
+            set_friend_userstatus(m, friend_num, status);
             break;
         }
 
@@ -2277,10 +2204,10 @@
 
             _Bool typing = !!data[0];
 
-            set_friend_typing(m, i, typing);
+            set_friend_typing(m, friend_num, typing);
 
             if (m->friend_typingchange)
-                m->friend_typingchange(m, i, typing, m->friend_typingchange_userdata);
+                m->friend_typingchange(m, friend_num, typing, m->friend_typingchange_userdata);
 
             break;
         }
@@ -2300,7 +2227,7 @@
             uint8_t type = packet_id - PACKET_ID_MESSAGE;
 
             if (m->friend_message)
-                (*m->friend_message)(m, i, type, message_terminated, message_length, m->friend_message_userdata);
+                (*m->friend_message)(m, friend_num, type, message_terminated, message_length, m->friend_message_userdata);
 
             break;
         }
@@ -2310,7 +2237,7 @@
                 break;
 
             if (m->group_invite)
-                (*m->group_invite)(m, i, data, data_length);
+                (*m->group_invite)(m, friend_num, data, data_length);
 
             break;
         }
@@ -2338,7 +2265,7 @@
 
             memcpy(&filesize, data + 1 + sizeof(uint32_t), sizeof(filesize));
             net_to_host((uint8_t *) &filesize, sizeof(filesize));
-            struct File_Transfers *ft = &m->friendlist[i].file_receiving[filenumber];
+            struct File_Transfers *ft = &m->friendlist[friend_num].file_receiving[filenumber];
 
             if (ft->status != FILESTATUS_NONE)
                 break;
@@ -2364,7 +2291,7 @@
             real_filenumber <<= 16;
 
             if (m->file_sendrequest)
-                (*m->file_sendrequest)(m, i, real_filenumber, file_type, filesize, filename, filename_length,
+                (*m->file_sendrequest)(m, friend_num, real_filenumber, file_type, filesize, filename, filename_length,
                                        m->file_sendrequest_userdata);
 
             break;
@@ -2381,7 +2308,7 @@
             if (filenumber >= MAX_CONCURRENT_FILE_PIPES)
                 break;
 
-            if (handle_filecontrol(m, i, send_receive, filenumber, control_type, data + 3, data_length - 3) == -1)
+            if (handle_filecontrol(m, friend_num, send_receive, filenumber, control_type, data + 3, data_length - 3) == -1)
                 break;
 
             break;
@@ -2396,7 +2323,7 @@
             if (filenumber >= MAX_CONCURRENT_FILE_PIPES)
                 break;
 
-            struct File_Transfers *ft = &m->friendlist[i].file_receiving[filenumber];
+            struct File_Transfers *ft = &m->friendlist[friend_num].file_receiving[filenumber];
 
             if (ft->status != FILESTATUS_TRANSFERRING)
                 break;
@@ -2420,7 +2347,7 @@
             }
 
             if (m->file_filedata)
-                (*m->file_filedata)(m, i, real_filenumber, position, file_data, file_data_length, m->file_filedata_userdata);
+                (*m->file_filedata)(m, friend_num, real_filenumber, position, file_data, file_data_length, m->file_filedata_userdata);
 
             ft->transferred += file_data_length;
 
@@ -2431,7 +2358,7 @@
 
                 /* Full file received. */
                 if (m->file_filedata)
-                    (*m->file_filedata)(m, i, real_filenumber, position, file_data, file_data_length, m->file_filedata_userdata);
+                    (*m->file_filedata)(m, friend_num, real_filenumber, position, file_data, file_data_length, m->file_filedata_userdata);
             }
 
             /* Data is zero, filetransfer is over. */
@@ -2447,13 +2374,13 @@
                 break;
 
             if (m->msi_packet)
-                (*m->msi_packet)(m, i, data, data_length, m->msi_packet_userdata);
+                (*m->msi_packet)(m, friend_num, data, data_length, m->msi_packet_userdata);
 
             break;
         }
 
         default: {
-            handle_custom_lossless_packet(object, i, device_id, temp, len);
+            handle_custom_lossless_packet(object, friend_num, device_id, temp, len);
             break;
         }
     }
@@ -2468,14 +2395,10 @@
 
     for (i = 0; i < m->numfriends; ++i) {
         if (m->friendlist[i].status == FRIEND_ADDED) {
-<<<<<<< HEAD
-            int fr = send_tox_conn_request_pkt(m->fr_c, m->friendlist[i].friendcon_id, m->friendlist[i].friendrequest_nospam,
-=======
-            int fr = send_friend_request_packet(m->fr_c, m->friendlist[i].device[0].friendcon_id,
-                                                m->friendlist[i].friendrequest_nospam,
->>>>>>> 493b5f87
-                                                m->friendlist[i].info,
-                                                m->friendlist[i].info_size);
+            int fr = send_toxconn_request_pkt(m->fr_c, m->friendlist[i].device[0].friendcon_id,
+                                               m->friendlist[i].friendrequest_nospam,
+                                               m->friendlist[i].info,
+                                               m->friendlist[i].info_size);
 
             if (fr >= 0) {
                 set_friend_status(m, i, FRIEND_REQUESTED);
