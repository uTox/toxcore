--- conflicted
+++ resolved
@@ -38,13 +38,8 @@
 
 static void set_friend_status(Messenger *m, int32_t friendnumber, uint8_t status);
 static int write_cryptpacket_id(const Messenger *m, int32_t friendnumber, uint8_t packet_id, const uint8_t *data,
-<<<<<<< HEAD
                                 uint32_t length, uint8_t congestion_control);
 static int send_avatar_data_control(const Messenger *m, const uint32_t friendnumber, uint8_t op);
-=======
-                                uint32_t length);
-static int clear_receipts(Messenger *m, int32_t friendnumber);
->>>>>>> 30524bf4
 
 // friend_not_valid determines if the friendnumber passed is valid in the Messenger object
 static uint8_t friend_not_valid(const Messenger *m, int32_t friendnumber)
@@ -219,7 +214,6 @@
             m->friendlist[i].avatar_send_data.last_reset = 0;
             m->friendlist[i].is_typing = 0;
             m->friendlist[i].message_id = 0;
-            m->friendlist[i].receives_read_receipts = 1; /* Default: YES. */
             friend_connection_callbacks(m->fr_c, friendcon_id, MESSENGER_CALLBACK_INDEX, &handle_status, &handle_packet,
                                         &handle_custom_lossy_packet, m, i);
 
@@ -292,43 +286,7 @@
         return FAERR_SETNEWNOSPAM;
     }
 
-<<<<<<< HEAD
     int32_t ret = init_new_friend(m, real_pk, FRIEND_ADDED);
-=======
-    /* Resize the friend list if necessary. */
-    if (realloc_friendlist(m, m->numfriends + 1) != 0)
-        return FAERR_NOMEM;
-
-    memset(&(m->friendlist[m->numfriends]), 0, sizeof(Friend));
-
-    int32_t onion_friendnum = onion_addfriend(m->onion_c, client_id);
-
-    if (onion_friendnum == -1)
-        return FAERR_UNKNOWN;
-
-    uint32_t i;
-
-    for (i = 0; i <= m->numfriends; ++i)  {
-        if (m->friendlist[i].status == NOFRIEND) {
-            m->friendlist[i].onion_friendnum = onion_friendnum;
-            m->friendlist[i].status = FRIEND_ADDED;
-            m->friendlist[i].crypt_connection_id = -1;
-            m->friendlist[i].friendrequest_lastsent = 0;
-            m->friendlist[i].friendrequest_timeout = FRIENDREQUEST_TIMEOUT;
-            id_copy(m->friendlist[i].client_id, client_id);
-            m->friendlist[i].statusmessage = calloc(1, 1);
-            m->friendlist[i].statusmessage_length = 1;
-            m->friendlist[i].userstatus = USERSTATUS_NONE;
-            m->friendlist[i].is_typing = 0;
-            memcpy(m->friendlist[i].info, data, length);
-            m->friendlist[i].info_size = length;
-            m->friendlist[i].message_id = 0;
-            memcpy(&(m->friendlist[i].friendrequest_nospam), address + crypto_box_PUBLICKEYBYTES, sizeof(uint32_t));
-            recv_tcp_relay_handler(m->onion_c, onion_friendnum, &tcp_relay_node_callback, m, i);
-
-            if (m->numfriends == i)
-                ++m->numfriends;
->>>>>>> 30524bf4
 
     if (ret < 0) {
         return ret;
@@ -347,29 +305,8 @@
     if (getfriend_id(m, real_pk) != -1)
         return FAERR_ALREADYSENT;
 
-<<<<<<< HEAD
     if (!public_key_valid(real_pk))
         return FAERR_BADCHECKSUM;
-=======
-    uint32_t i;
-
-    for (i = 0; i <= m->numfriends; ++i) {
-        if (m->friendlist[i].status == NOFRIEND) {
-            m->friendlist[i].onion_friendnum = onion_friendnum;
-            m->friendlist[i].status = FRIEND_CONFIRMED;
-            m->friendlist[i].crypt_connection_id = -1;
-            m->friendlist[i].friendrequest_lastsent = 0;
-            id_copy(m->friendlist[i].client_id, client_id);
-            m->friendlist[i].statusmessage = calloc(1, 1);
-            m->friendlist[i].statusmessage_length = 1;
-            m->friendlist[i].userstatus = USERSTATUS_NONE;
-            m->friendlist[i].is_typing = 0;
-            m->friendlist[i].message_id = 0;
-            recv_tcp_relay_handler(m->onion_c, onion_friendnum, &tcp_relay_node_callback, m, i);
-
-            if (m->numfriends == i)
-                ++m->numfriends;
->>>>>>> 30524bf4
 
     if (id_equal(real_pk, m->net_crypto->self_public_key))
         return FAERR_OWNKEY;
@@ -377,6 +314,75 @@
     return init_new_friend(m, real_pk, FRIEND_CONFIRMED);
 }
 
+static int clear_receipts(Messenger *m, int32_t friendnumber)
+{
+    if (friend_not_valid(m, friendnumber))
+        return -1;
+
+    struct Receipts *receipts = m->friendlist[friendnumber].receipts_start;
+
+    while (receipts) {
+        struct Receipts *temp_r = receipts->next;
+        free(receipts);
+        receipts = temp_r;
+    }
+
+    m->friendlist[friendnumber].receipts_start = NULL;
+    m->friendlist[friendnumber].receipts_end = NULL;
+    return 0;
+}
+
+static int add_receipt(Messenger *m, int32_t friendnumber, uint32_t packet_num, uint32_t msg_id)
+{
+    if (friend_not_valid(m, friendnumber))
+        return -1;
+
+    struct Receipts *new = calloc(1, sizeof(struct Receipts));
+
+    if (!new)
+        return -1;
+
+    new->packet_num = packet_num;
+    new->msg_id = msg_id;
+
+    if (!m->friendlist[friendnumber].receipts_start) {
+        m->friendlist[friendnumber].receipts_start = new;
+    } else {
+        m->friendlist[friendnumber].receipts_end->next = new;
+    }
+
+    m->friendlist[friendnumber].receipts_end = new;
+    new->next = NULL;
+    return 0;
+}
+
+static int do_receipts(Messenger *m, int32_t friendnumber)
+{
+    if (friend_not_valid(m, friendnumber))
+        return -1;
+
+    struct Receipts *receipts = m->friendlist[friendnumber].receipts_start;
+
+    while (receipts) {
+        struct Receipts *temp_r = receipts->next;
+
+        if (cryptpacket_received(m->net_crypto, friend_connection_crypt_connection_id(m->fr_c, m->friendlist[friendnumber].friendcon_id), receipts->packet_num) == -1)
+            break;
+
+        if (m->read_receipt)
+            (*m->read_receipt)(m, friendnumber, receipts->msg_id, m->read_receipt_userdata);
+
+        free(receipts);
+        m->friendlist[friendnumber].receipts_start = temp_r;
+        receipts = temp_r;
+    }
+
+    if (!m->friendlist[friendnumber].receipts_start)
+        m->friendlist[friendnumber].receipts_end = NULL;
+
+    return 0;
+}
+
 /* Remove a friend.
  *
  *  return 0 if success.
@@ -390,8 +396,8 @@
     if (m->friendlist[friendnumber].status == FRIEND_ONLINE)
         remove_online_friend(m, friendnumber);
 
-<<<<<<< HEAD
     free(m->friendlist[friendnumber].avatar_recv_data);
+    clear_receipts(m, friendnumber);
     remove_request_received(&(m->fr), m->friendlist[friendnumber].real_pk);
     friend_connection_callbacks(m->fr_c, m->friendlist[friendnumber].friendcon_id, MESSENGER_CALLBACK_INDEX, 0, 0, 0, 0, 0);
     kill_friend_connection(m->fr_c, m->friendlist[friendnumber].friendcon_id);
@@ -400,13 +406,6 @@
         send_offine_packet(m, m->friendlist[friendnumber].friendcon_id);
     }
 
-=======
-    onion_delfriend(m->onion_c, m->friendlist[friendnumber].onion_friendnum);
-    crypto_kill(m->net_crypto, m->friendlist[friendnumber].crypt_connection_id);
-    free(m->friendlist[friendnumber].statusmessage);
-    clear_receipts(m, friendnumber);
-    remove_request_received(&(m->fr), m->friendlist[friendnumber].client_id);
->>>>>>> 30524bf4
     memset(&(m->friendlist[friendnumber]), 0, sizeof(Friend));
     uint32_t i;
 
@@ -451,82 +450,6 @@
     return 1;
 }
 
-static int clear_receipts(Messenger *m, int32_t friendnumber)
-{
-    if (friend_not_valid(m, friendnumber))
-        return -1;
-
-    struct Receipts *receipts = m->friendlist[friendnumber].receipts_start;
-
-    while (receipts) {
-        struct Receipts *temp_r = receipts->next;
-        free(receipts);
-        receipts = temp_r;
-    }
-
-    m->friendlist[friendnumber].receipts_start = NULL;
-    m->friendlist[friendnumber].receipts_end = NULL;
-    return 0;
-}
-
-static int add_receipt(Messenger *m, int32_t friendnumber, uint32_t packet_num, uint32_t msg_id)
-{
-    if (friend_not_valid(m, friendnumber))
-        return -1;
-
-<<<<<<< HEAD
-    uint8_t temp[sizeof(theid) + length];
-    theid = htonl(theid);
-    memcpy(temp, &theid, sizeof(theid));
-    memcpy(temp + sizeof(theid), message, length);
-    return write_cryptpacket_id(m, friendnumber, PACKET_ID_MESSAGE, temp, sizeof(temp), 0);
-=======
-    struct Receipts *new = calloc(1, sizeof(struct Receipts));
-
-    if (!new)
-        return -1;
-
-    new->packet_num = packet_num;
-    new->msg_id = msg_id;
-
-    if (!m->friendlist[friendnumber].receipts_start) {
-        m->friendlist[friendnumber].receipts_start = new;
-    } else {
-        m->friendlist[friendnumber].receipts_end->next = new;
-    }
-
-    m->friendlist[friendnumber].receipts_end = new;
-    new->next = NULL;
-    return 0;
->>>>>>> 30524bf4
-}
-
-static int do_receipts(Messenger *m, int32_t friendnumber)
-{
-    if (friend_not_valid(m, friendnumber))
-        return -1;
-
-    struct Receipts *receipts = m->friendlist[friendnumber].receipts_start;
-
-    while (receipts) {
-        struct Receipts *temp_r = receipts->next;
-
-        if (cryptpacket_received(m->net_crypto, m->friendlist[friendnumber].crypt_connection_id, receipts->packet_num) == -1)
-            break;
-
-        if (m->read_receipt)
-            (*m->read_receipt)(m, friendnumber, receipts->msg_id, m->read_receipt_userdata);
-
-        free(receipts);
-        m->friendlist[friendnumber].receipts_start = temp_r;
-        receipts = temp_r;
-    }
-
-    if (!m->friendlist[friendnumber].receipts_start)
-        m->friendlist[friendnumber].receipts_end = NULL;
-
-    return 0;
-}
 
 static uint32_t send_message_generic(Messenger *m, int32_t friendnumber, const uint8_t *message, uint32_t length,
                                      uint8_t packet_id)
@@ -534,13 +457,6 @@
     if (friend_not_valid(m, friendnumber))
         return 0;
 
-<<<<<<< HEAD
-    uint8_t temp[sizeof(theid) + length];
-    theid = htonl(theid);
-    memcpy(temp, &theid, sizeof(theid));
-    memcpy(temp + sizeof(theid), action, length);
-    return write_cryptpacket_id(m, friendnumber, PACKET_ID_ACTION, temp, sizeof(temp), 0);
-=======
     if (length >= MAX_CRYPTO_DATA_SIZE || m->friendlist[friendnumber].status != FRIEND_ONLINE)
         return 0;
 
@@ -550,8 +466,7 @@
     if (length != 0)
         memcpy(packet + 1, message, length);
 
-    int64_t packet_num = write_cryptpacket(m->net_crypto, m->friendlist[friendnumber].crypt_connection_id, packet,
-                                           length + 1);
+    int64_t packet_num = write_cryptpacket(m->net_crypto, friend_connection_crypt_connection_id(m->fr_c, m->friendlist[friendnumber].friendcon_id), packet, length + 1, 0);
 
     if (packet_num == -1)
         return 0;
@@ -584,7 +499,6 @@
 uint32_t m_sendaction(Messenger *m, int32_t friendnumber, const uint8_t *action, uint32_t length)
 {
     return send_message_generic(m, friendnumber, action, length, PACKET_ID_ACTION);
->>>>>>> 30524bf4
 }
 
 /* Send a name packet to friendnumber.
@@ -1022,22 +936,6 @@
     m->friendlist[friendnumber].is_typing = is_typing;
 }
 
-<<<<<<< HEAD
-/* Sets whether we send read receipts for friendnumber. */
-void m_set_sends_receipts(Messenger *m, int32_t friendnumber, int yesno)
-{
-    if (yesno != 0 && yesno != 1)
-        return;
-
-    if (friend_not_valid(m, friendnumber))
-        return;
-
-    m->friendlist[friendnumber].receives_read_receipts = yesno;
-}
-
-=======
-/* static void (*friend_request)(uint8_t *, uint8_t *, uint16_t); */
->>>>>>> 30524bf4
 /* Set the function that will be executed when a friend request is received. */
 void m_callback_friendrequest(Messenger *m, void (*function)(Messenger *m, const uint8_t *, const uint8_t *, size_t,
                               void *), void *userdata)
@@ -1173,11 +1071,7 @@
 }
 
 static int write_cryptpacket_id(const Messenger *m, int32_t friendnumber, uint8_t packet_id, const uint8_t *data,
-<<<<<<< HEAD
                                 uint32_t length, uint8_t congestion_control)
-=======
-                                uint32_t length)
->>>>>>> 30524bf4
 {
     if (friend_not_valid(m, friendnumber))
         return 0;
@@ -1804,12 +1698,8 @@
     kill_networking(m->net);
 
     for (i = 0; i < m->numfriends; ++i) {
-<<<<<<< HEAD
         free(m->friendlist[i].avatar_recv_data);
-=======
         clear_receipts(m, i);
-        free(m->friendlist[i].statusmessage);
->>>>>>> 30524bf4
     }
 
     free(m->avatar_data);
@@ -2232,6 +2122,8 @@
         }
 
         case PACKET_ID_MESSAGE: {
+            const uint8_t *message_id = data;
+
             if (data_length == 0)
                 break;
 
@@ -2243,13 +2135,6 @@
             memcpy(message_terminated, message, message_length);
             message_terminated[message_length] = 0;
 
-<<<<<<< HEAD
-            if (m->friendlist[i].receives_read_receipts) {
-                write_cryptpacket_id(m, i, PACKET_ID_RECEIPT, message_id, message_id_length, 0);
-            }
-
-=======
->>>>>>> 30524bf4
             if (m->friend_message)
                 (*m->friend_message)(m, i, message_terminated, message_length, m->friend_message_userdata);
 
@@ -2257,6 +2142,8 @@
         }
 
         case PACKET_ID_ACTION: {
+            const uint8_t *message_id = data;
+
             if (data_length == 0)
                 break;
 
@@ -2268,13 +2155,6 @@
             memcpy(action_terminated, action, action_length);
             action_terminated[action_length] = 0;
 
-<<<<<<< HEAD
-            if (m->friendlist[i].receives_read_receipts) {
-                write_cryptpacket_id(m, i, PACKET_ID_RECEIPT, message_id, message_id_length, 0);
-            }
-
-=======
->>>>>>> 30524bf4
             if (m->friend_action)
                 (*m->friend_action)(m, i, action_terminated, action_length, m->friend_action_userdata);
 
@@ -2282,7 +2162,6 @@
             break;
         }
 
-<<<<<<< HEAD
         case PACKET_ID_AVATAR_INFO_REQ: {
             /* Send our avatar information */
             m_send_avatar_info(m, i);
@@ -2319,23 +2198,6 @@
             break;
         }
 
-        case PACKET_ID_RECEIPT: {
-            uint32_t msgid;
-
-            if (data_length < sizeof(msgid))
-                break;
-
-            memcpy(&msgid, data, sizeof(msgid));
-            msgid = ntohl(msgid);
-
-            if (m->read_receipt)
-                (*m->read_receipt)(m, i, msgid, m->read_receipt_userdata);
-
-            break;
-        }
-
-=======
->>>>>>> 30524bf4
         case PACKET_ID_INVITE_GROUPCHAT: {
             if (data_length == 0)
                 break;
@@ -2498,11 +2360,8 @@
                 send_relays(m, i);
             }
 
-<<<<<<< HEAD
             check_friend_tcp_udp(m, i);
-=======
             do_receipts(m, i);
->>>>>>> 30524bf4
         }
     }
 }
