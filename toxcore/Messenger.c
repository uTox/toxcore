/* Messenger.c
 *
 * An implementation of a simple text chat only messenger on the tox network core.
 *
 *  Copyright (C) 2013 Tox project All Rights Reserved.
 *
 *  This file is part of Tox.
 *
 *  Tox is free software: you can redistribute it and/or modify
 *  it under the terms of the GNU General Public License as published by
 *  the Free Software Foundation, either version 3 of the License, or
 *  (at your option) any later version.
 *
 *  Tox is distributed in the hope that it will be useful,
 *  but WITHOUT ANY WARRANTY; without even the implied warranty of
 *  MERCHANTABILITY or FITNESS FOR A PARTICULAR PURPOSE.  See the
 *  GNU General Public License for more details.
 *
 *  You should have received a copy of the GNU General Public License
 *  along with Tox.  If not, see <http://www.gnu.org/licenses/>.
 *
 */

#ifdef HAVE_CONFIG_H
#include "config.h"
#endif

#include "Messenger.h"
#include "assoc.h"
#include "network.h"
#include "util.h"


#define MIN(a,b) (((a)<(b))?(a):(b))


static void set_friend_status(Messenger *m, int32_t friendnumber, uint8_t status);
static int write_cryptpacket_id(Messenger *m, int32_t friendnumber, uint8_t packet_id, uint8_t *data, uint32_t length);

// friend_not_valid determines if the friendnumber passed is valid in the Messenger object
static uint8_t friend_not_valid(Messenger *m, int32_t friendnumber)
{
    return (unsigned int)friendnumber >= m->numfriends;
}

static int add_online_friend(Messenger *m, int32_t friendnumber)
{
    if (friend_not_valid(m, friendnumber))
        return -1;

    IP_Port temp_ip_port = get_friend_ipport(m, friendnumber);

    if (temp_ip_port.port == 0)
        return -1;

    uint32_t i;

    for (i = 0; i < m->numonline_friends; ++i) {
        if (m->online_friendlist[i].friend_num == (uint32_t)friendnumber)
            return 0;
    }

    Online_Friend *temp;
    temp = realloc(m->online_friendlist, sizeof(Online_Friend) * (m->numonline_friends + 1));

    if (temp == NULL)
        return -1;

    m->online_friendlist = temp;
    m->online_friendlist[m->numonline_friends].friend_num = friendnumber;
    m->online_friendlist[m->numonline_friends].ip_port = temp_ip_port;
    ++m->numonline_friends;
    return 0;
}


static int remove_online_friend(Messenger *m, int32_t friendnumber)
{
    uint32_t i;
    Online_Friend *temp;

    for (i = 0; i < m->numonline_friends; ++i) {
        /* Equal */
        if (m->online_friendlist[i].friend_num == (uint32_t)friendnumber) {
            --m->numonline_friends;

            if (m->numonline_friends != i) {
                memcpy( &m->online_friendlist[i],
                        &m->online_friendlist[m->numonline_friends],
                        sizeof(Online_Friend) );
            }

            if (m->numonline_friends == 0) {
                free(m->online_friendlist);
                m->online_friendlist = NULL;
                return 0;
            }

            temp = realloc(m->online_friendlist, sizeof(Online_Friend) * (m->numonline_friends));

            if (temp == NULL)
                return -1;

            m->online_friendlist = temp;
            return 0;
        }
    }

    return -1;
}
/* Set the size of the friend list to numfriends.
 *
 *  return -1 if realloc fails.
 */
int realloc_friendlist(Messenger *m, uint32_t num)
{
    if (num == 0) {
        free(m->friendlist);
        m->friendlist = NULL;
        return 0;
    }

    Friend *newfriendlist = realloc(m->friendlist, num * sizeof(Friend));

    if (newfriendlist == NULL)
        return -1;

    m->friendlist = newfriendlist;
    return 0;
}

/*  return the friend id associated to that public key.
 *  return -1 if no such friend.
 */
int32_t getfriend_id(Messenger *m, uint8_t *client_id)
{
    uint32_t i;

    for (i = 0; i < m->numfriends; ++i) {
        if (m->friendlist[i].status > 0)
            if (id_equal(client_id, m->friendlist[i].client_id))
                return i;
    }

    return -1;
}

/* Copies the public key associated to that friend id into client_id buffer.
 * Make sure that client_id is of size CLIENT_ID_SIZE.
 *
 *  return 0 if success.
 *  return -1 if failure.
 */
int getclient_id(Messenger *m, int32_t friendnumber, uint8_t *client_id)
{
    if (friend_not_valid(m, friendnumber))
        return -1;

    if (m->friendlist[friendnumber].status > 0) {
        memcpy(client_id, m->friendlist[friendnumber].client_id, CLIENT_ID_SIZE);
        return 0;
    }

    return -1;
}
/* TODO: Another checksum algorithm might be better.
 *
 *  return a uint16_t that represents the checksum of address of length len.
 */
static uint16_t address_checksum(uint8_t *address, uint32_t len)
{
    uint8_t checksum[2] = {0};
    uint16_t check;
    uint32_t i;

    for (i = 0; i < len; ++i)
        checksum[i % 2] ^= address[i];

    memcpy(&check, checksum, sizeof(check));
    return check;
}

/* Format: [client_id (32 bytes)][nospam number (4 bytes)][checksum (2 bytes)]
 *
 *  return FRIEND_ADDRESS_SIZE byte address to give to others.
 */
void getaddress(Messenger *m, uint8_t *address)
{
    id_copy(address, m->net_crypto->self_public_key);
    uint32_t nospam = get_nospam(&(m->fr));
    memcpy(address + crypto_box_PUBLICKEYBYTES, &nospam, sizeof(nospam));
    uint16_t checksum = address_checksum(address, FRIEND_ADDRESS_SIZE - sizeof(checksum));
    memcpy(address + crypto_box_PUBLICKEYBYTES + sizeof(nospam), &checksum, sizeof(checksum));
}

/*
 * Add a friend.
 * Set the data that will be sent along with friend request.
 * Address is the address of the friend (returned by getaddress of the friend you wish to add) it must be FRIEND_ADDRESS_SIZE bytes.
 * data is the data and length is the length.
 *
 *  return the friend number if success.
 *  return FA_TOOLONG if message length is too long.
 *  return FAERR_NOMESSAGE if no message (message length must be >= 1 byte).
 *  return FAERR_OWNKEY if user's own key.
 *  return FAERR_ALREADYSENT if friend request already sent or already a friend.
 *  return FAERR_UNKNOWN for unknown error.
 *  return FAERR_BADCHECKSUM if bad checksum in address.
 *  return FAERR_SETNEWNOSPAM if the friend was already there but the nospam was different.
 *  (the nospam for that friend was set to the new one).
 *  return FAERR_NOMEM if increasing the friend list size fails.
 */
int32_t m_addfriend(Messenger *m, uint8_t *address, uint8_t *data, uint16_t length)
{
    if (length >= (MAX_DATA_SIZE - crypto_box_PUBLICKEYBYTES
                   - crypto_box_NONCEBYTES - crypto_box_BOXZEROBYTES
                   + crypto_box_ZEROBYTES))
        return FAERR_TOOLONG;

    uint8_t client_id[crypto_box_PUBLICKEYBYTES];
    id_copy(client_id, address);
    uint16_t check, checksum = address_checksum(address, FRIEND_ADDRESS_SIZE - sizeof(checksum));
    memcpy(&check, address + crypto_box_PUBLICKEYBYTES + sizeof(uint32_t), sizeof(check));

    if (check != checksum)
        return FAERR_BADCHECKSUM;

    if (length < 1)
        return FAERR_NOMESSAGE;

    if (id_equal(client_id, m->net_crypto->self_public_key))
        return FAERR_OWNKEY;

    int32_t friend_id = getfriend_id(m, client_id);

    if (friend_id != -1) {
        uint32_t nospam;
        memcpy(&nospam, address + crypto_box_PUBLICKEYBYTES, sizeof(nospam));

        if (m->friendlist[friend_id].friendrequest_nospam == nospam)
            return FAERR_ALREADYSENT;

        m->friendlist[friend_id].friendrequest_nospam = nospam;
        return FAERR_SETNEWNOSPAM;
    }

    /* Resize the friend list if necessary. */
    if (realloc_friendlist(m, m->numfriends + 1) != 0)
        return FAERR_NOMEM;

    memset(&(m->friendlist[m->numfriends]), 0, sizeof(Friend));

    int32_t onion_friendnum = onion_addfriend(m->onion_c, client_id);

    if (onion_friendnum == -1)
        return FAERR_UNKNOWN;

    uint32_t i;

    for (i = 0; i <= m->numfriends; ++i)  {
        if (m->friendlist[i].status == NOFRIEND) {
            m->friendlist[i].onion_friendnum = onion_friendnum;
            m->friendlist[i].status = FRIEND_ADDED;
            m->friendlist[i].crypt_connection_id = -1;
            m->friendlist[i].friendrequest_lastsent = 0;
            m->friendlist[i].friendrequest_timeout = FRIENDREQUEST_TIMEOUT;
            id_copy(m->friendlist[i].client_id, client_id);
            m->friendlist[i].statusmessage = calloc(1, 1);
            m->friendlist[i].statusmessage_length = 1;
            m->friendlist[i].userstatus = USERSTATUS_NONE;
            m->friendlist[i].is_typing = 0;
            memcpy(m->friendlist[i].info, data, length);
            m->friendlist[i].info_size = length;
            m->friendlist[i].message_id = 0;
            m->friendlist[i].receives_read_receipts = 1; /* Default: YES. */
            memcpy(&(m->friendlist[i].friendrequest_nospam), address + crypto_box_PUBLICKEYBYTES, sizeof(uint32_t));

            if (m->numfriends == i)
                ++m->numfriends;

            return i;
        }
    }

    return FAERR_UNKNOWN;
}

int32_t m_addfriend_norequest(Messenger *m, uint8_t *client_id)
{
    if (getfriend_id(m, client_id) != -1)
        return -1;

    /* Resize the friend list if necessary. */
    if (realloc_friendlist(m, m->numfriends + 1) != 0)
        return FAERR_NOMEM;

    if (id_equal(client_id, m->net_crypto->self_public_key))
        return FAERR_OWNKEY;

    memset(&(m->friendlist[m->numfriends]), 0, sizeof(Friend));

    int32_t onion_friendnum = onion_addfriend(m->onion_c, client_id);

    if (onion_friendnum == -1)
        return FAERR_UNKNOWN;

    uint32_t i;

    for (i = 0; i <= m->numfriends; ++i) {
        if (m->friendlist[i].status == NOFRIEND) {
            m->friendlist[i].onion_friendnum = onion_friendnum;
            m->friendlist[i].status = FRIEND_CONFIRMED;
            m->friendlist[i].crypt_connection_id = -1;
            m->friendlist[i].friendrequest_lastsent = 0;
            id_copy(m->friendlist[i].client_id, client_id);
            m->friendlist[i].statusmessage = calloc(1, 1);
            m->friendlist[i].statusmessage_length = 1;
            m->friendlist[i].userstatus = USERSTATUS_NONE;
            m->friendlist[i].is_typing = 0;
            m->friendlist[i].message_id = 0;
            m->friendlist[i].receives_read_receipts = 1; /* Default: YES. */

            if (m->numfriends == i)
                ++m->numfriends;

            return i;
        }
    }

    return -1;
}

/* Remove a friend.
 *
 *  return 0 if success.
 *  return -1 if failure.
 */
int m_delfriend(Messenger *m, int32_t friendnumber)
{
    if (friend_not_valid(m, friendnumber))
        return -1;

    if (m->friendlist[friendnumber].status == FRIEND_ONLINE)
        remove_online_friend(m, friendnumber);

    onion_delfriend(m->onion_c, m->friendlist[friendnumber].onion_friendnum);
    crypto_kill(m->net_crypto, m->friendlist[friendnumber].crypt_connection_id);
    free(m->friendlist[friendnumber].statusmessage);
    memset(&(m->friendlist[friendnumber]), 0, sizeof(Friend));
    uint32_t i;

    for (i = m->numfriends; i != 0; --i) {
        if (m->friendlist[i - 1].status != NOFRIEND)
            break;
    }

    m->numfriends = i;

    if (realloc_friendlist(m, m->numfriends) != 0)
        return FAERR_NOMEM;

    return 0;
}

int m_get_friend_connectionstatus(Messenger *m, int32_t friendnumber)
{
    if (friend_not_valid(m, friendnumber))
        return -1;

    return m->friendlist[friendnumber].status == FRIEND_ONLINE;
}

int m_friend_exists(Messenger *m, int32_t friendnumber)
{
    if (friend_not_valid(m, friendnumber))
        return 0;

    return m->friendlist[friendnumber].status > NOFRIEND;
}

/* Send a text chat message to an online friend.
 *
 *  return the message id if packet was successfully put into the send queue.
 *  return 0 if it was not.
 */
uint32_t m_sendmessage(Messenger *m, int32_t friendnumber, uint8_t *message, uint32_t length)
{
    if (friend_not_valid(m, friendnumber))
        return 0;

    uint32_t msgid = ++m->friendlist[friendnumber].message_id;

    if (msgid == 0)
        msgid = 1; // Otherwise, false error

    if (m_sendmessage_withid(m, friendnumber, msgid, message, length)) {
        return msgid;
    }

    return 0;
}

uint32_t m_sendmessage_withid(Messenger *m, int32_t friendnumber, uint32_t theid, uint8_t *message, uint32_t length)
{
    if (length >= (MAX_DATA_SIZE - sizeof(theid)))
        return 0;

    uint8_t temp[MAX_DATA_SIZE];
    theid = htonl(theid);
    memcpy(temp, &theid, sizeof(theid));
    memcpy(temp + sizeof(theid), message, length);
    return write_cryptpacket_id(m, friendnumber, PACKET_ID_MESSAGE, temp, length + sizeof(theid));
}

/* Send an action to an online friend.
 *
 *  return the message id if packet was successfully put into the send queue.
 *  return 0 if it was not.
 */
uint32_t m_sendaction(Messenger *m, int32_t friendnumber, uint8_t *action, uint32_t length)
{
    if (friend_not_valid(m, friendnumber))
        return 0;

    uint32_t msgid = ++m->friendlist[friendnumber].message_id;

    if (msgid == 0)
        msgid = 1; // Otherwise, false error

    if (m_sendaction_withid(m, friendnumber, msgid, action, length)) {
        return msgid;
    }

    return 0;
}

uint32_t m_sendaction_withid(Messenger *m, int32_t friendnumber, uint32_t theid, uint8_t *action, uint32_t length)
{
    if (length >= (MAX_DATA_SIZE - sizeof(theid)))
        return 0;

    uint8_t temp[MAX_DATA_SIZE];
    theid = htonl(theid);
    memcpy(temp, &theid, sizeof(theid));
    memcpy(temp + sizeof(theid), action, length);
    return write_cryptpacket_id(m, friendnumber, PACKET_ID_ACTION, temp, length + sizeof(theid));
}

/* Send a name packet to friendnumber.
 * length is the length with the NULL terminator.
 */
static int m_sendname(Messenger *m, int32_t friendnumber, uint8_t *name, uint16_t length)
{
    if (length > MAX_NAME_LENGTH || length == 0)
        return 0;

    return write_cryptpacket_id(m, friendnumber, PACKET_ID_NICKNAME, name, length);
}

/* Set the name and name_length of a friend.
 *
 *  return 0 if success.
 *  return -1 if failure.
 */
int setfriendname(Messenger *m, int32_t friendnumber, uint8_t *name, uint16_t length)
{
    if (friend_not_valid(m, friendnumber))
        return -1;

    if (length > MAX_NAME_LENGTH || length == 0)
        return -1;

    m->friendlist[friendnumber].name_length = length;
    memcpy(m->friendlist[friendnumber].name, name, length);
    return 0;
}

/* Set our nickname
 * name must be a string of maximum MAX_NAME_LENGTH length.
 * length must be at least 1 byte.
 * length is the length of name with the NULL terminator.
 *
 *  return 0 if success.
 *  return -1 if failure.
 */
int setname(Messenger *m, uint8_t *name, uint16_t length)
{
    if (length > MAX_NAME_LENGTH || length == 0)
        return -1;

    memcpy(m->name, name, length);
    m->name_length = length;
    uint32_t i;

    for (i = 0; i < m->numfriends; ++i)
        m->friendlist[i].name_sent = 0;

    for (i = 0; i < m->numchats; i++)
        if (m->chats[i] != NULL)
            set_nick(m->chats[i], name, length); /* TODO: remove this (group nicks should not be tied to the global one) */

    return 0;
}

/* Get our nickname and put it in name.
 * name needs to be a valid memory location with a size of at least MAX_NAME_LENGTH bytes.
 *
 *  return the length of the name.
 */
uint16_t getself_name(Messenger *m, uint8_t *name)
{
    if (name == NULL) {
        return 0;
    }

    memcpy(name, m->name, m->name_length);

    return m->name_length;
}

/* Get name of friendnumber and put it in name.
 * name needs to be a valid memory location with a size of at least MAX_NAME_LENGTH bytes.
 *
 *  return length of name if success.
 *  return -1 if failure.
 */
int getname(Messenger *m, int32_t friendnumber, uint8_t *name)
{
    if (friend_not_valid(m, friendnumber))
        return -1;

    memcpy(name, m->friendlist[friendnumber].name, m->friendlist[friendnumber].name_length);
    return m->friendlist[friendnumber].name_length;
}

int m_get_name_size(Messenger *m, int32_t friendnumber)
{
    if (friend_not_valid(m, friendnumber))
        return -1;

    return m->friendlist[friendnumber].name_length;
}

int m_get_self_name_size(Messenger *m)
{
    return m->name_length;
}

int m_set_statusmessage(Messenger *m, uint8_t *status, uint16_t length)
{
    if (length > MAX_STATUSMESSAGE_LENGTH)
        return -1;

    memcpy(m->statusmessage, status, length);
    m->statusmessage_length = length;

    uint32_t i;

    for (i = 0; i < m->numfriends; ++i)
        m->friendlist[i].statusmessage_sent = 0;

    return 0;
}

int m_set_userstatus(Messenger *m, uint8_t status)
{
    if (status >= USERSTATUS_INVALID) {
        return -1;
    }

    m->userstatus = status;
    uint32_t i;

    for (i = 0; i < m->numfriends; ++i)
        m->friendlist[i].userstatus_sent = 0;

    return 0;
}

/* return the size of friendnumber's user status.
 * Guaranteed to be at most MAX_STATUSMESSAGE_LENGTH.
 */
int m_get_statusmessage_size(Messenger *m, int32_t friendnumber)
{
    if (friend_not_valid(m, friendnumber))
        return -1;

    return m->friendlist[friendnumber].statusmessage_length;
}

/*  Copy the user status of friendnumber into buf, truncating if needed to maxlen
 *  bytes, use m_get_statusmessage_size to find out how much you need to allocate.
 */
int m_copy_statusmessage(Messenger *m, int32_t friendnumber, uint8_t *buf, uint32_t maxlen)
{
    if (friend_not_valid(m, friendnumber))
        return -1;

    memset(buf, 0, maxlen);
    memcpy(buf, m->friendlist[friendnumber].statusmessage, MIN(maxlen, m->friendlist[friendnumber].statusmessage_length));
    return MIN(maxlen, m->friendlist[friendnumber].statusmessage_length);
}

/* return the size of friendnumber's user status.
 * Guaranteed to be at most MAX_STATUSMESSAGE_LENGTH.
 */
int m_get_self_statusmessage_size(Messenger *m)
{
    return m->statusmessage_length;
}

int m_copy_self_statusmessage(Messenger *m, uint8_t *buf, uint32_t maxlen)
{
    memset(buf, 0, maxlen);
    memcpy(buf, m->statusmessage, MIN(maxlen, m->statusmessage_length));
    return MIN(maxlen, m->statusmessage_length);
}

uint8_t m_get_userstatus(Messenger *m, int32_t friendnumber)
{
    if (friend_not_valid(m, friendnumber))
        return USERSTATUS_INVALID;

    uint8_t status = m->friendlist[friendnumber].userstatus;

    if (status >= USERSTATUS_INVALID) {
        status = USERSTATUS_NONE;
    }

    return status;
}

uint8_t m_get_self_userstatus(Messenger *m)
{
    return m->userstatus;
}

<<<<<<< HEAD
uint64_t m_get_last_online(Messenger *m, int friendnumber)
{
    if (friend_not_valid(m, friendnumber))
        return -1;

    return m->friendlist[friendnumber].ping_lastrecv;
}

int m_set_usertyping(Messenger *m, int friendnumber, uint8_t is_typing)
=======
int m_set_usertyping(Messenger *m, int32_t friendnumber, uint8_t is_typing)
>>>>>>> 5babb281
{
    if (is_typing != 0 && is_typing != 1) {
        return -1;
    }

    if (friend_not_valid(m, friendnumber))
        return -1;

    m->friendlist[friendnumber].user_istyping = is_typing;
    m->friendlist[friendnumber].user_istyping_sent = 0;

    return 0;
}

int m_get_istyping(Messenger *m, int32_t friendnumber)
{
    if (friend_not_valid(m, friendnumber))
        return -1;

    return m->friendlist[friendnumber].is_typing;
}

static int send_statusmessage(Messenger *m, int32_t friendnumber, uint8_t *status, uint16_t length)
{
    return write_cryptpacket_id(m, friendnumber, PACKET_ID_STATUSMESSAGE, status, length);
}

static int send_userstatus(Messenger *m, int32_t friendnumber, uint8_t status)
{
    return write_cryptpacket_id(m, friendnumber, PACKET_ID_USERSTATUS, &status, sizeof(status));
}

static int send_user_istyping(Messenger *m, int32_t friendnumber, uint8_t is_typing)
{
    uint8_t typing = is_typing;
    return write_cryptpacket_id(m, friendnumber, PACKET_ID_TYPING, &typing, sizeof(typing));
}

static int send_ping(Messenger *m, int32_t friendnumber)
{
    int ret = write_cryptpacket_id(m, friendnumber, PACKET_ID_PING, 0, 0);

    if (ret == 1)
        m->friendlist[friendnumber].ping_lastsent = unix_time();

    return ret;
}

static int set_friend_statusmessage(Messenger *m, int32_t friendnumber, uint8_t *status, uint16_t length)
{
    if (friend_not_valid(m, friendnumber))
        return -1;

    uint8_t *newstatus = calloc(length + 1, 1);
    memcpy(newstatus, status, length);
    free(m->friendlist[friendnumber].statusmessage);
    m->friendlist[friendnumber].statusmessage = newstatus;
    m->friendlist[friendnumber].statusmessage_length = length;
    return 0;
}

static void set_friend_userstatus(Messenger *m, int32_t friendnumber, uint8_t status)
{
    m->friendlist[friendnumber].userstatus = status;
}

static void set_friend_typing(Messenger *m, int32_t friendnumber, uint8_t is_typing)
{
    m->friendlist[friendnumber].is_typing = is_typing;
}

/* Sets whether we send read receipts for friendnumber. */
void m_set_sends_receipts(Messenger *m, int32_t friendnumber, int yesno)
{
    if (yesno != 0 && yesno != 1)
        return;

    if (friend_not_valid(m, friendnumber))
        return;

    m->friendlist[friendnumber].receives_read_receipts = yesno;
}

/* static void (*friend_request)(uint8_t *, uint8_t *, uint16_t); */
/* Set the function that will be executed when a friend request is received. */
void m_callback_friendrequest(Messenger *m, void (*function)(Messenger *m, uint8_t *, uint8_t *, uint16_t, void *),
                              void *userdata)
{
    void (*handle_friendrequest)(void *, uint8_t *, uint8_t *, uint16_t, void *) = function;
    callback_friendrequest(&(m->fr), handle_friendrequest, m, userdata);
}

/* Set the function that will be executed when a message from a friend is received. */
void m_callback_friendmessage(Messenger *m, void (*function)(Messenger *m, int32_t, uint8_t *, uint16_t, void *),
                              void *userdata)
{
    m->friend_message = function;
    m->friend_message_userdata = userdata;
}

void m_callback_action(Messenger *m, void (*function)(Messenger *m, int32_t, uint8_t *, uint16_t, void *),
                       void *userdata)
{
    m->friend_action = function;
    m->friend_action_userdata = userdata;
}

void m_callback_namechange(Messenger *m, void (*function)(Messenger *m, int32_t, uint8_t *, uint16_t, void *),
                           void *userdata)
{
    m->friend_namechange = function;
    m->friend_namechange_userdata = userdata;
}

void m_callback_statusmessage(Messenger *m, void (*function)(Messenger *m, int32_t, uint8_t *, uint16_t, void *),
                              void *userdata)
{
    m->friend_statusmessagechange = function;
    m->friend_statuschange_userdata = userdata;
}

void m_callback_userstatus(Messenger *m, void (*function)(Messenger *m, int32_t, uint8_t, void *), void *userdata)
{
    m->friend_userstatuschange = function;
    m->friend_userstatuschange_userdata = userdata;
}

void m_callback_typingchange(Messenger *m, void(*function)(Messenger *m, int32_t, int, void *), void *userdata)
{
    m->friend_typingchange = function;
    m->friend_typingchange_userdata = userdata;
}

void m_callback_read_receipt(Messenger *m, void (*function)(Messenger *m, int32_t, uint32_t, void *), void *userdata)
{
    m->read_receipt = function;
    m->read_receipt_userdata = userdata;
}

void m_callback_connectionstatus(Messenger *m, void (*function)(Messenger *m, int32_t, uint8_t, void *), void *userdata)
{
    m->friend_connectionstatuschange = function;
    m->friend_connectionstatuschange_userdata = userdata;
}

void m_callback_connectionstatus_internal_av(Messenger *m, void (*function)(Messenger *m, int32_t, uint8_t, void *),
        void *userdata)
{
    m->friend_connectionstatuschange_internal = function;
    m->friend_connectionstatuschange_internal_userdata = userdata;
}

static void break_files(Messenger *m, int32_t friendnumber);
static void check_friend_connectionstatus(Messenger *m, int32_t friendnumber, uint8_t status)
{
    if (status == NOFRIEND)
        return;

    const uint8_t was_online = m->friendlist[friendnumber].status == FRIEND_ONLINE;
    const uint8_t is_online = status == FRIEND_ONLINE;

    onion_set_friend_online(m->onion_c, m->friendlist[friendnumber].onion_friendnum, is_online);

    if (is_online != was_online) {
        if (was_online) {
            break_files(m, friendnumber);
            remove_online_friend(m, friendnumber);
        } else {
            add_online_friend(m, friendnumber);
        }

        if (m->friend_connectionstatuschange)
            m->friend_connectionstatuschange(m, friendnumber, is_online, m->friend_connectionstatuschange_userdata);

        if (m->friend_connectionstatuschange_internal)
            m->friend_connectionstatuschange_internal(m, friendnumber, is_online,
                    m->friend_connectionstatuschange_internal_userdata);
    }
}

void set_friend_status(Messenger *m, int32_t friendnumber, uint8_t status)
{
    check_friend_connectionstatus(m, friendnumber, status);
    m->friendlist[friendnumber].status = status;
}

int write_cryptpacket_id(Messenger *m, int32_t friendnumber, uint8_t packet_id, uint8_t *data, uint32_t length)
{
    if (friend_not_valid(m, friendnumber))
        return 0;

    if (length >= MAX_DATA_SIZE || m->friendlist[friendnumber].status != FRIEND_ONLINE)
        return 0;

    uint8_t packet[length + 1];
    packet[0] = packet_id;

    if (length != 0)
        memcpy(packet + 1, data, length);

    return write_cryptpacket(m->net_crypto, m->friendlist[friendnumber].crypt_connection_id, packet, length + 1);
}

/**********GROUP CHATS************/

/* return 1 if the groupnumber is not valid.
 * return 0 if the groupnumber is valid.
 */
static uint8_t groupnumber_not_valid(Messenger *m, int groupnumber)
{
    if ((unsigned int)groupnumber >= m->numchats)
        return 1;

    if (m->chats == NULL)
        return 1;

    if (m->chats[groupnumber] == NULL)
        return 1;

    return 0;
}


/* returns valid ip port of connected friend on success
 * returns zeroed out IP_Port on failure
 */
IP_Port get_friend_ipport(Messenger *m, int32_t friendnumber)
{
    IP_Port zero;
    memset(&zero, 0, sizeof(zero));

    if (friend_not_valid(m, friendnumber))
        return zero;

    int crypt_id = m->friendlist[friendnumber].crypt_connection_id;

    if (is_cryptoconnected(m->net_crypto, crypt_id) != CRYPTO_CONN_ESTABLISHED)
        return zero;

    return connection_ip(m->net_crypto->lossless_udp, m->net_crypto->crypto_connections[crypt_id].number);
}

/* returns the group number of the chat with public key group_public_key.
 * returns -1 on failure.
 */
static int group_num(Messenger *m, uint8_t *group_public_key)
{
    uint32_t i;

    for (i = 0; i < m->numchats; ++i) {
        if (m->chats[i] != NULL)
            if (id_equal(m->chats[i]->self_public_key, group_public_key))
                return i;
    }

    return -1;
}

/* Set the callback for group invites.
 *
 *  Function(Messenger *m, int32_t friendnumber, uint8_t *group_public_key, void *userdata)
 */
void m_callback_group_invite(Messenger *m, void (*function)(Messenger *m, int32_t, uint8_t *, void *), void *userdata)
{
    m->group_invite = function;
    m->group_invite_userdata = userdata;
}

/* Set the callback for group messages.
 *
 *  Function(Tox *tox, int groupnumber, int friendgroupnumber, uint8_t * message, uint16_t length, void *userdata)
 */
void m_callback_group_message(Messenger *m, void (*function)(Messenger *m, int, int, uint8_t *, uint16_t, void *),
                              void *userdata)
{
    m->group_message = function;
    m->group_message_userdata = userdata;
}

/* Set the callback for group actions.
 *
 *  Function(Tox *tox, int groupnumber, int friendgroupnumber, uint8_t * message, uint16_t length, void *userdata)
 */
void m_callback_group_action(Messenger *m, void (*function)(Messenger *m, int, int, uint8_t *, uint16_t, void *),
                             void *userdata)
{
    m->group_action = function;
    m->group_action_userdata = userdata;
}

/* Set callback function for peer name list changes.
 *
 * It gets called every time the name list changes(new peer/name, deleted peer)
 *  Function(Tox *tox, int groupnumber, void *userdata)
 */
void m_callback_group_namelistchange(Messenger *m, void (*function)(Messenger *m, int, int, uint8_t, void *),
                                     void *userdata)
{
    m->group_namelistchange = function;
    m->group_namelistchange_userdata = userdata;
}

static int get_chat_num(Messenger *m, Group_Chat *chat)
{
    uint32_t i;

    for (i = 0; i < m->numchats; ++i) { //TODO: remove this
        if (m->chats[i] == chat)
            return i;
    }

    return -1;
}

static void group_message_function(Group_Chat *chat, int peer_number, uint8_t *message, uint16_t length, void *userdata)
{
    Messenger *m = userdata;
    int i = get_chat_num(m, chat);

    if (i == -1)
        return;

    uint8_t message_terminated[length + 1];
    memcpy(message_terminated, message, length);
    message_terminated[length] = 0; /* Force NULL terminator */

    if (m->group_message)
        (*m->group_message)(m, i, peer_number, message_terminated, length, m->group_message_userdata);
}

static void group_action_function(Group_Chat *chat, int peer_number, uint8_t *action, uint16_t length, void *userdata)
{
    Messenger *m = userdata;
    int i = get_chat_num(m, chat);

    if (i == -1)
        return;

    uint8_t action_terminated[length + 1];
    memcpy(action_terminated, action, length);
    action_terminated[length] = 0; /* Force NULL terminator */

    if (m->group_action)
        (*m->group_action)(m, i, peer_number, action_terminated, length, m->group_action_userdata);
}

static void group_namelistchange_function(Group_Chat *chat, int peer, uint8_t change, void *userdata)
{
    Messenger *m = userdata;
    int i = get_chat_num(m, chat);

    if (i == -1)
        return;

    if (m->group_namelistchange)
        (*m->group_namelistchange)(m, i, peer, change, m->group_namelistchange_userdata);
}


/* Creates a new groupchat and puts it in the chats array.
 *
 * return group number on success.
 * return -1 on failure.
 */
int add_groupchat(Messenger *m)
{
    uint32_t i;

    for (i = 0; i < m->numchats; ++i) {
        if (m->chats[i] == NULL) {
            Group_Chat *newchat = new_groupchat(m->net);

            if (newchat == NULL)
                return -1;

            callback_groupmessage(newchat, &group_message_function, m);
            callback_groupaction(newchat, &group_action_function, m);
            callback_namelistchange(newchat, &group_namelistchange_function, m);
            /* TODO: remove this (group nicks should not be tied to the global one) */
            set_nick(newchat, m->name, m->name_length);
            m->chats[i] = newchat;
            return i;
        }
    }

    Group_Chat **temp;
    temp = realloc(m->chats, sizeof(Group_Chat *) * (m->numchats + 1));

    if (temp == NULL)
        return -1;

    m->chats = temp;
    temp[m->numchats] = new_groupchat(m->net);

    if (temp[m->numchats] == NULL)
        return -1;

    callback_groupmessage(temp[m->numchats], &group_message_function, m);
    callback_groupaction(temp[m->numchats], &group_action_function, m);
    callback_namelistchange(temp[m->numchats], &group_namelistchange_function, m);
    /* TODO: remove this (group nicks should not be tied to the global one) */
    set_nick(temp[m->numchats], m->name, m->name_length);
    ++m->numchats;
    return (m->numchats - 1);
}

/* Delete a groupchat from the chats array.
 *
 * return 0 on success.
 * return -1 if failure.
 */
int del_groupchat(Messenger *m, int groupnumber)
{
    if ((unsigned int)groupnumber >= m->numchats)
        return -1;

    if (m->chats == NULL)
        return -1;

    if (m->chats[groupnumber] == NULL)
        return -1;

    kill_groupchat(m->chats[groupnumber]);
    m->chats[groupnumber] = NULL;

    uint32_t i;

    for (i = m->numchats; i != 0; --i) {
        if (m->chats[i - 1] != NULL)
            break;
    }

    m->numchats = i;

    if (i == 0) {
        free(m->chats);
        m->chats = NULL;
    } else {
        Group_Chat **temp = realloc(m->chats, sizeof(Group_Chat *) * i);

        if (temp != NULL)
            m->chats = temp;
    }

    return 0;
}

/* Copy the name of peernumber who is in groupnumber to name.
 * name must be at least MAX_NICK_BYTES long.
 *
 * return length of name if success
 * return -1 if failure
 */
int m_group_peername(Messenger *m, int groupnumber, int peernumber, uint8_t *name)
{
    if ((unsigned int)groupnumber >= m->numchats)
        return -1;

    if (m->chats == NULL)
        return -1;

    if (m->chats[groupnumber] == NULL)
        return -1;

    return group_peername(m->chats[groupnumber], peernumber, name);
}

/* Store the fact that we invited a specific friend.
 */
static void group_store_friendinvite(Messenger *m, int32_t friendnumber, int groupnumber)
{
    /* Add 1 to the groupchat number because 0 (default value in invited_groups) is a valid groupchat number */
    m->friendlist[friendnumber].invited_groups[m->friendlist[friendnumber].invited_groups_num % MAX_INVITED_GROUPS] =
        groupnumber + 1;
    ++m->friendlist[friendnumber].invited_groups_num;
}

/* return 1 if that friend was invited to the group
 * return 0 if the friend was not or error.
 */
static uint8_t group_invited(Messenger *m, int32_t friendnumber, int groupnumber)
{

    uint32_t i;
    uint16_t num = MAX_INVITED_GROUPS;

    if (MAX_INVITED_GROUPS > m->friendlist[friendnumber].invited_groups_num)
        num = m->friendlist[friendnumber].invited_groups_num;

    for (i = 0; i < num; ++i) {
        if (m->friendlist[friendnumber].invited_groups[i] == groupnumber + 1) {
            return 1;
        }
    }

    return 0;
}

/* invite friendnumber to groupnumber
 * return 0 on success
 * return -1 on failure
 */
int invite_friend(Messenger *m, int32_t friendnumber, int groupnumber)
{
    if (friend_not_valid(m, friendnumber) || (unsigned int)groupnumber >= m->numchats)
        return -1;

    if (m->chats == NULL)
        return -1;

    if (m->friendlist[friendnumber].status == NOFRIEND || m->chats[groupnumber] == NULL)
        return -1;

    group_store_friendinvite(m, friendnumber, groupnumber);

    if (write_cryptpacket_id(m, friendnumber, PACKET_ID_INVITE_GROUPCHAT, m->chats[groupnumber]->self_public_key,
                             crypto_box_PUBLICKEYBYTES) == 0)
        return -1;

    return 0;
}


/* Join a group (you need to have been invited first.)
 *
 * returns group number on success
 * returns -1 on failure.
 */
int join_groupchat(Messenger *m, int32_t friendnumber, uint8_t *friend_group_public_key)
{
    if (friend_not_valid(m, friendnumber))
        return -1;

    uint8_t data[crypto_box_PUBLICKEYBYTES * 2];
    int groupnum = add_groupchat(m);

    if (groupnum == -1)
        return -1;

    id_copy(data, friend_group_public_key);
    id_copy(data + crypto_box_PUBLICKEYBYTES, m->chats[groupnum]->self_public_key);

    if (write_cryptpacket_id(m, friendnumber, PACKET_ID_JOIN_GROUPCHAT, data, sizeof(data))) {
        chat_bootstrap_nonlazy(m->chats[groupnum], get_friend_ipport(m, friendnumber),
                               friend_group_public_key); //TODO: check if ip returned is zero?
        return groupnum;
    }

    return -1;
}


/* send a group message
 * return 0 on success
 * return -1 on failure
 */
int group_message_send(Messenger *m, int groupnumber, uint8_t *message, uint32_t length)
{
    if (groupnumber_not_valid(m, groupnumber))
        return -1;

    if (group_sendmessage(m->chats[groupnumber], message, length) > 0)
        return 0;

    return -1;
}

/* send a group action
 * return 0 on success
 * return -1 on failure
 */
int group_action_send(Messenger *m, int groupnumber, uint8_t *action, uint32_t length)
{
    if (groupnumber_not_valid(m, groupnumber))
        return -1;

    if (group_sendaction(m->chats[groupnumber], action, length) > 0)
        return 0;

    return -1;
}

/* Return the number of peers in the group chat on success.
 * return -1 on failure
 */
int group_number_peers(Messenger *m, int groupnumber)
{
    if (groupnumber_not_valid(m, groupnumber))
        return -1;

    return group_numpeers(m->chats[groupnumber]);
}

/* List all the peers in the group chat.
 *
 * Copies the names of the peers to the name[length][MAX_NICK_BYTES] array.
 *
 * returns the number of peers on success.
 *
 * return -1 on failure.
 */
int group_names(Messenger *m, int groupnumber, uint8_t names[][MAX_NICK_BYTES], uint16_t length)
{
    if (groupnumber_not_valid(m, groupnumber))
        return -1;

    return group_client_names(m->chats[groupnumber], names, length);
}

static int handle_group(void *object, IP_Port source, uint8_t *packet, uint32_t length)
{
    Messenger *m = object;

    if (length < crypto_box_PUBLICKEYBYTES + 1) {
        return 1;
    }

    uint32_t i;

    for (i = 0; i < m->numchats; ++i) {
        if (m->chats[i] == NULL)
            continue;

        if (id_equal(packet + 1, m->chats[i]->self_public_key))
            return handle_groupchatpacket(m->chats[i], source, packet, length);
    }

    return 1;
}

static void do_allgroupchats(Messenger *m)
{
    uint32_t i;

    for (i = 0; i < m->numchats; ++i) {
        if (m->chats[i] != NULL)
            do_groupchat(m->chats[i]);
    }
}

/****************FILE SENDING*****************/


/* Set the callback for file send requests.
 *
 *  Function(Tox *tox, int32_t friendnumber, uint8_t filenumber, uint64_t filesize, uint8_t *filename, uint16_t filename_length, void *userdata)
 */
void callback_file_sendrequest(Messenger *m, void (*function)(Messenger *m, int32_t, uint8_t, uint64_t, uint8_t *,
                               uint16_t,
                               void *), void *userdata)
{
    m->file_sendrequest = function;
    m->file_sendrequest_userdata = userdata;
}

/* Set the callback for file control requests.
 *
 *  Function(Tox *tox, int32_t friendnumber, uint8_t send_receive, uint8_t filenumber, uint8_t control_type, uint8_t *data, uint16_t length, void *userdata)
 *
 */
void callback_file_control(Messenger *m, void (*function)(Messenger *m, int32_t, uint8_t, uint8_t, uint8_t, uint8_t *,
                           uint16_t,
                           void *), void *userdata)
{
    m->file_filecontrol = function;
    m->file_filecontrol_userdata = userdata;
}

/* Set the callback for file data.
 *
 *  Function(Tox *tox, int32_t friendnumber, uint8_t filenumber, uint8_t *data, uint16_t length, void *userdata)
 *
 */
void callback_file_data(Messenger *m, void (*function)(Messenger *m, int32_t, uint8_t, uint8_t *, uint16_t length,
                        void *),
                        void *userdata)
{
    m->file_filedata = function;
    m->file_filedata_userdata = userdata;
}

#define MAX_FILENAME_LENGTH 255

/* Send a file send request.
 * Maximum filename length is 255 bytes.
 *  return 1 on success
 *  return 0 on failure
 */
int file_sendrequest(Messenger *m, int32_t friendnumber, uint8_t filenumber, uint64_t filesize, uint8_t *filename,
                     uint16_t filename_length)
{
    if (friend_not_valid(m, friendnumber))
        return 0;

    if (filename_length > MAX_FILENAME_LENGTH)
        return 0;

    uint8_t packet[MAX_FILENAME_LENGTH + 1 + sizeof(filesize)];
    packet[0] = filenumber;
    host_to_net((uint8_t *)&filesize, sizeof(filesize));
    memcpy(packet + 1, &filesize, sizeof(filesize));
    memcpy(packet + 1 + sizeof(filesize), filename, filename_length);
    return write_cryptpacket_id(m, friendnumber, PACKET_ID_FILE_SENDREQUEST, packet,
                                1 + sizeof(filesize) + filename_length);
}

/* Send a file send request.
 * Maximum filename length is 255 bytes.
 *  return file number on success
 *  return -1 on failure
 */
int new_filesender(Messenger *m, int32_t friendnumber, uint64_t filesize, uint8_t *filename, uint16_t filename_length)
{
    if (friend_not_valid(m, friendnumber))
        return -1;

    uint32_t i;

    for (i = 0; i < MAX_CONCURRENT_FILE_PIPES; ++i) {
        if (m->friendlist[friendnumber].file_sending[i].status == FILESTATUS_NONE)
            break;
    }

    if (i == MAX_CONCURRENT_FILE_PIPES)
        return -1;

    if (file_sendrequest(m, friendnumber, i, filesize, filename, filename_length) == 0)
        return -1;

    m->friendlist[friendnumber].file_sending[i].status = FILESTATUS_NOT_ACCEPTED;
    m->friendlist[friendnumber].file_sending[i].size = filesize;
    m->friendlist[friendnumber].file_sending[i].transferred = 0;
    return i;
}

/* Send a file control request.
 * send_receive is 0 if we want the control packet to target a sending file, 1 if it targets a receiving file.
 *
 *  return 0 on success
 *  return -1 on failure
 */
int file_control(Messenger *m, int32_t friendnumber, uint8_t send_receive, uint8_t filenumber, uint8_t message_id,
                 uint8_t *data, uint16_t length)
{
    if (length > MAX_DATA_SIZE - 3)
        return -1;

    if (friend_not_valid(m, friendnumber))
        return -1;

    if (send_receive == 1) {
        if (m->friendlist[friendnumber].file_receiving[filenumber].status == FILESTATUS_NONE)
            return -1;
    } else {
        if (m->friendlist[friendnumber].file_sending[filenumber].status == FILESTATUS_NONE)
            return -1;
    }

    if (send_receive > 1)
        return -1;

    uint8_t packet[MAX_DATA_SIZE];
    packet[0] = send_receive;
    packet[1] = filenumber;
    packet[2] = message_id;
    uint64_t transferred = 0;

    if (message_id ==  FILECONTROL_RESUME_BROKEN) {
        if (length != sizeof(uint64_t))
            return -1;

        uint8_t remaining[sizeof(uint64_t)];
        memcpy(remaining, data, sizeof(uint64_t));
        host_to_net(remaining, sizeof(uint64_t));
        memcpy(packet + 3, remaining, sizeof(uint64_t));
        memcpy(&transferred, data, sizeof(uint64_t));
    } else {
        memcpy(packet + 3, data, length);
    }

    if (write_cryptpacket_id(m, friendnumber, PACKET_ID_FILE_CONTROL, packet, length + 3)) {
        if (send_receive == 1)
            switch (message_id) {
                case FILECONTROL_ACCEPT:
                    m->friendlist[friendnumber].file_receiving[filenumber].status = FILESTATUS_TRANSFERRING;
                    break;

                case FILECONTROL_PAUSE:
                    m->friendlist[friendnumber].file_receiving[filenumber].status = FILESTATUS_PAUSED_BY_US;
                    break;

                case FILECONTROL_KILL:
                case FILECONTROL_FINISHED:
                    m->friendlist[friendnumber].file_receiving[filenumber].status = FILESTATUS_NONE;
                    break;

                case FILECONTROL_RESUME_BROKEN:
                    m->friendlist[friendnumber].file_receiving[filenumber].status = FILESTATUS_PAUSED_BY_OTHER;
                    m->friendlist[friendnumber].file_receiving[filenumber].transferred = transferred;
                    break;
            }
        else
            switch (message_id) {
                case FILECONTROL_ACCEPT:
                    m->friendlist[friendnumber].file_sending[filenumber].status = FILESTATUS_TRANSFERRING;
                    break;

                case FILECONTROL_PAUSE:
                    m->friendlist[friendnumber].file_sending[filenumber].status = FILESTATUS_PAUSED_BY_US;
                    break;

                case FILECONTROL_KILL:
                case FILECONTROL_FINISHED:
                    m->friendlist[friendnumber].file_sending[filenumber].status = FILESTATUS_NONE;
                    break;
            }

        return 0;
    } else {
        return -1;
    }
}

#define MIN_SLOTS_FREE 4
/* Send file data.
 *
 *  return 0 on success
 *  return -1 on failure
 */
int file_data(Messenger *m, int32_t friendnumber, uint8_t filenumber, uint8_t *data, uint16_t length)
{
    if (length > MAX_DATA_SIZE - 1)
        return -1;

    if (friend_not_valid(m, friendnumber))
        return -1;

    if (m->friendlist[friendnumber].file_sending[filenumber].status != FILESTATUS_TRANSFERRING)
        return -1;

    /* Prevent file sending from filling up the entire buffer preventing messages from being sent. */
    if (crypto_num_free_sendqueue_slots(m->net_crypto, m->friendlist[friendnumber].crypt_connection_id) < MIN_SLOTS_FREE)
        return -1;

    uint8_t packet[MAX_DATA_SIZE];
    packet[0] = filenumber;
    memcpy(packet + 1, data, length);

    if (write_cryptpacket_id(m, friendnumber, PACKET_ID_FILE_DATA, packet, length + 1)) {
        m->friendlist[friendnumber].file_sending[filenumber].transferred += length;
        return 0;
    }

    return -1;

}

/* Give the number of bytes left to be sent/received.
 *
 *  send_receive is 0 if we want the sending files, 1 if we want the receiving.
 *
 *  return number of bytes remaining to be sent/received on success
 *  return 0 on failure
 */
uint64_t file_dataremaining(Messenger *m, int32_t friendnumber, uint8_t filenumber, uint8_t send_receive)
{
    if (friend_not_valid(m, friendnumber))
        return 0;

    if (send_receive == 0) {
        if (m->friendlist[friendnumber].file_sending[filenumber].status == FILESTATUS_NONE)
            return 0;

        return m->friendlist[friendnumber].file_sending[filenumber].size -
               m->friendlist[friendnumber].file_sending[filenumber].transferred;
    } else {
        if (m->friendlist[friendnumber].file_receiving[filenumber].status == FILESTATUS_NONE)
            return 0;

        return m->friendlist[friendnumber].file_receiving[filenumber].size -
               m->friendlist[friendnumber].file_receiving[filenumber].transferred;
    }
}

/* Run this when the friend disconnects.
 *  Sets all current file transfers to broken.
 */
static void break_files(Messenger *m, int32_t friendnumber)
{
    uint32_t i;

    for (i = 0; i < MAX_CONCURRENT_FILE_PIPES; ++i) {
        if (m->friendlist[friendnumber].file_sending[i].status != FILESTATUS_NONE)
            m->friendlist[friendnumber].file_sending[i].status = FILESTATUS_BROKEN;

        if (m->friendlist[friendnumber].file_receiving[i].status != FILESTATUS_NONE)
            m->friendlist[friendnumber].file_receiving[i].status = FILESTATUS_BROKEN;
    }
}

static int handle_filecontrol(Messenger *m, int32_t friendnumber, uint8_t receive_send, uint8_t filenumber,
                              uint8_t message_id, uint8_t *data,
                              uint16_t length)
{
    if (receive_send > 1)
        return -1;

    if (receive_send == 0) {
        if (m->friendlist[friendnumber].file_receiving[filenumber].status == FILESTATUS_NONE) {
            /* Tell the other to kill the file sending if we don't know this one. */
            m->friendlist[friendnumber].file_receiving[filenumber].status = FILESTATUS_TEMPORARY;
            file_control(m, friendnumber, !receive_send, filenumber, FILECONTROL_KILL, NULL, 0);
            m->friendlist[friendnumber].file_receiving[filenumber].status = FILESTATUS_NONE;
            return -1;

        }

        switch (message_id) {
            case FILECONTROL_ACCEPT:
                if (m->friendlist[friendnumber].file_receiving[filenumber].status != FILESTATUS_PAUSED_BY_US) {
                    m->friendlist[friendnumber].file_receiving[filenumber].status = FILESTATUS_TRANSFERRING;
                    return 0;
                }

                return -1;

            case FILECONTROL_PAUSE:
                if (m->friendlist[friendnumber].file_receiving[filenumber].status != FILESTATUS_PAUSED_BY_US) {
                    m->friendlist[friendnumber].file_receiving[filenumber].status = FILESTATUS_PAUSED_BY_OTHER;
                    return 0;
                }

                return -1;

            case FILECONTROL_KILL:
            case FILECONTROL_FINISHED:
                m->friendlist[friendnumber].file_receiving[filenumber].status = FILESTATUS_NONE;
                return 0;
        }
    } else {
        if (m->friendlist[friendnumber].file_sending[filenumber].status == FILESTATUS_NONE) {
            /* Tell the other to kill the file sending if we don't know this one. */
            m->friendlist[friendnumber].file_sending[filenumber].status = FILESTATUS_TEMPORARY;
            file_control(m, friendnumber, !receive_send, filenumber, FILECONTROL_KILL, NULL, 0);
            m->friendlist[friendnumber].file_sending[filenumber].status = FILESTATUS_NONE;
            return -1;
        }

        switch (message_id) {
            case FILECONTROL_ACCEPT:
                if (m->friendlist[friendnumber].file_sending[filenumber].status != FILESTATUS_PAUSED_BY_US) {
                    m->friendlist[friendnumber].file_sending[filenumber].status = FILESTATUS_TRANSFERRING;
                    return 0;
                }

                return -1;

            case FILECONTROL_PAUSE:
                if (m->friendlist[friendnumber].file_sending[filenumber].status != FILESTATUS_PAUSED_BY_US) {
                    m->friendlist[friendnumber].file_sending[filenumber].status = FILESTATUS_PAUSED_BY_OTHER;
                }

                return 0;

            case FILECONTROL_KILL:
            case FILECONTROL_FINISHED:
                m->friendlist[friendnumber].file_sending[filenumber].status = FILESTATUS_NONE;
                return 0;

            case FILECONTROL_RESUME_BROKEN: {
                if (m->friendlist[friendnumber].file_sending[filenumber].status == FILESTATUS_BROKEN && length == sizeof(uint64_t)) {
                    m->friendlist[friendnumber].file_sending[filenumber].status = FILESTATUS_PAUSED_BY_US;
                    net_to_host(data, sizeof(uint64_t));
                    return 0;
                }

                return -1;
            }
        }
    }

    return -1;
}

/**************************************/

/* Set the callback for msi packets.
 *
 *  Function(Messenger *m, int friendnumber, uint8_t *data, uint16_t length, void *userdata)
 */
void m_callback_msi_packet(Messenger *m, void (*function)(Messenger *m, int32_t, uint8_t *, uint16_t, void *),
                           void *userdata)
{
    m->msi_packet = function;
    m->msi_packet_userdata = userdata;
}

/* Send an msi packet.
 *
 *  return 1 on success
 *  return 0 on failure
 */
int m_msi_packet(Messenger *m, int32_t friendnumber, uint8_t *data, uint16_t length)
{
    return write_cryptpacket_id(m, friendnumber, PACKET_ID_MSI, data, length);
}

static int32_t friendnum_from_ip_port(Messenger *m, IP_Port ip_port)
{
    uint32_t i;

    for (i = 0; i < m->numonline_friends; ++i) {
        if (ipport_equal(&m->online_friendlist[i].ip_port, &ip_port))
            return m->online_friendlist[i].friend_num;
    }

    return -1;
}

static int handle_custom_user_packet(void *object, IP_Port source, uint8_t *packet, uint32_t length)
{
    Messenger *m = object;
    int32_t friend_num = friendnum_from_ip_port(m, source);

    if (friend_num == -1)
        return 1;

    if (m->friendlist[friend_num].packethandlers[packet[0] % TOTAL_USERPACKETS].function)
        return m->friendlist[friend_num].packethandlers[packet[0] % TOTAL_USERPACKETS].function(
                   m->friendlist[friend_num].packethandlers[packet[0] % TOTAL_USERPACKETS].object, source, packet, length);

    return 1;
}


int custom_user_packet_registerhandler(Messenger *m, int32_t friendnumber, uint8_t byte, packet_handler_callback cb,
                                       void *object)
{
    if (friend_not_valid(m, friendnumber))
        return -1;

    if (byte < NET_PACKET_CUSTOM_RANGE_START || byte >= NET_PACKET_CUSTOM_RANGE_END)
        return -1;

    m->friendlist[friendnumber].packethandlers[byte % TOTAL_USERPACKETS].function = cb;
    m->friendlist[friendnumber].packethandlers[byte % TOTAL_USERPACKETS].object = object;
    networking_registerhandler(m->net, byte, handle_custom_user_packet, m);
    return 0;
}

int send_custom_user_packet(Messenger *m, int32_t friendnumber, uint8_t *data, uint32_t length)
{
    if (friend_not_valid(m, friendnumber))
        return -1;

    if (m->friendlist[friendnumber].status != FRIEND_ONLINE)
        return -1;

    IP_Port ip_port = get_friend_ipport(m, friendnumber);

    if (ip_port.port == 0)
        return -1;

    return sendpacket(m->net, ip_port, data, length);
}


/* Function to filter out some friend requests*/
static int friend_already_added(uint8_t *client_id, void *data)
{
    Messenger *m = data;

    if (getfriend_id(m, client_id) == -1)
        return 0;

    return -1;
}

/* Send a LAN discovery packet every LAN_DISCOVERY_INTERVAL seconds. */
static void LANdiscovery(Messenger *m)
{
    if (m->last_LANdiscovery + LAN_DISCOVERY_INTERVAL < unix_time()) {
        send_LANdiscovery(htons(TOX_PORT_DEFAULT), m->dht);
        m->last_LANdiscovery = unix_time();
    }
}

/* Run this at startup. */
Messenger *new_messenger(uint8_t ipv6enabled)
{
    Messenger *m = calloc(1, sizeof(Messenger));

    if ( ! m )
        return NULL;

    IP ip;
    ip_init(&ip, ipv6enabled);
    m->net = new_networking(ip, TOX_PORT_DEFAULT);

    if (m->net == NULL) {
        free(m);
        return NULL;
    }

    m->net_crypto = new_net_crypto(m->net);

    if (m->net_crypto == NULL) {
        kill_networking(m->net);
        free(m);
        return NULL;
    }

    m->dht = new_DHT(m->net_crypto);

    if (m->dht == NULL) {
        kill_net_crypto(m->net_crypto);
        kill_networking(m->net);
        free(m);
        return NULL;
    }

    m->onion = new_onion(m->dht);
    m->onion_a = new_onion_announce(m->dht);
    m->onion_c =  new_onion_client(m->dht);

    if (!(m->onion && m->onion_a && m->onion_c)) {
        kill_onion(m->onion);
        kill_onion_announce(m->onion_a);
        kill_onion_client(m->onion_c);
        kill_DHT(m->dht);
        kill_net_crypto(m->net_crypto);
        kill_networking(m->net);
        free(m);
        return NULL;
    }

    m_set_statusmessage(m, (uint8_t *)"Online", sizeof("Online"));

    friendreq_init(&(m->fr), m->onion_c);
    LANdiscovery_init(m->dht);
    set_nospam(&(m->fr), random_int());
    set_filter_function(&(m->fr), &friend_already_added, m);

    networking_registerhandler(m->net, NET_PACKET_GROUP_CHATS, &handle_group, m);

    return m;
}

/* Run this before closing shop. */
void kill_messenger(Messenger *m)
{
    /* FIXME TODO: ideally cleanupMessenger will mirror initMessenger.
     * This requires the other modules to expose cleanup functions.
     */
    uint32_t i, numchats = m->numchats;

    for (i = 0; i < numchats; ++i)
        del_groupchat(m, i);

    kill_onion(m->onion);
    kill_onion_announce(m->onion_a);
    kill_onion_client(m->onion_c);
    kill_DHT(m->dht);
    kill_net_crypto(m->net_crypto);
    kill_networking(m->net);
    free(m->friendlist);
    free(m);
}

/* Check for and handle a timed-out friend request. If the request has
 * timed-out then the friend status is set back to FRIEND_ADDED.
 *   i: friendlist index of the timed-out friend
 *   t: time
 */
static void check_friend_request_timed_out(Messenger *m, uint32_t i, uint64_t t)
{
    Friend *f = &m->friendlist[i];

    if (f->friendrequest_lastsent + f->friendrequest_timeout < t) {
        set_friend_status(m, i, FRIEND_ADDED);
        /* Double the default timeout everytime if friendrequest is assumed
         * to have been sent unsuccessfully.
         */
        f->friendrequest_timeout *= 2;
    }
}

/* TODO: Make this function not suck. */
void do_friends(Messenger *m)
{
    uint32_t i;
    int len;
    uint8_t temp[MAX_DATA_SIZE];
    uint64_t temp_time = unix_time();

    for (i = 0; i < m->numfriends; ++i) {
        if (m->friendlist[i].status == FRIEND_ADDED) {
            int fr = send_friendrequest(m->onion_c, m->friendlist[i].client_id, m->friendlist[i].friendrequest_nospam,
                                        m->friendlist[i].info,
                                        m->friendlist[i].info_size);

            if (fr >= 0) {
                set_friend_status(m, i, FRIEND_REQUESTED);
                m->friendlist[i].friendrequest_lastsent = temp_time;
            }
        }

        if (m->friendlist[i].status == FRIEND_REQUESTED
                || m->friendlist[i].status == FRIEND_CONFIRMED) { /* friend is not online. */
            if (m->friendlist[i].status == FRIEND_REQUESTED) {
                /* If we didn't connect to friend after successfully sending him a friend request the request is deemed
                 * unsuccessful so we set the status back to FRIEND_ADDED and try again.
                 */
                check_friend_request_timed_out(m, i, temp_time);
            }

            IP_Port friendip;
            int friendok = onion_getfriendip(m->onion_c, m->friendlist[i].onion_friendnum, &friendip);

            switch (is_cryptoconnected(m->net_crypto, m->friendlist[i].crypt_connection_id)) {
                case CRYPTO_CONN_NO_CONNECTION:
                    if (friendok == 1)
                        m->friendlist[i].crypt_connection_id = crypto_connect(m->net_crypto, m->friendlist[i].client_id, friendip);

                    break;

                case CRYPTO_CONN_ESTABLISHED: /* Connection is established. */
                    set_friend_status(m, i, FRIEND_ONLINE);
                    m->friendlist[i].name_sent = 0;
                    m->friendlist[i].userstatus_sent = 0;
                    m->friendlist[i].statusmessage_sent = 0;
                    m->friendlist[i].ping_lastrecv = temp_time;
                    break;

                case CRYPTO_CONN_TIMED_OUT:
                    crypto_kill(m->net_crypto, m->friendlist[i].crypt_connection_id);
                    m->friendlist[i].crypt_connection_id = -1;
                    break;

                default:
                    break;
            }
        }

        while (m->friendlist[i].status == FRIEND_ONLINE) { /* friend is online. */
            if (m->friendlist[i].name_sent == 0) {
                if (m_sendname(m, i, m->name, m->name_length))
                    m->friendlist[i].name_sent = 1;
            }

            if (m->friendlist[i].statusmessage_sent == 0) {
                if (send_statusmessage(m, i, m->statusmessage, m->statusmessage_length))
                    m->friendlist[i].statusmessage_sent = 1;
            }

            if (m->friendlist[i].userstatus_sent == 0) {
                if (send_userstatus(m, i, m->userstatus))
                    m->friendlist[i].userstatus_sent = 1;
            }

            if (m->friendlist[i].user_istyping_sent == 0) {
                if (send_user_istyping(m, i, m->friendlist[i].user_istyping))
                    m->friendlist[i].user_istyping_sent = 1;
            }

            if (m->friendlist[i].ping_lastsent + FRIEND_PING_INTERVAL < temp_time) {
                send_ping(m, i);
            }

            len = read_cryptpacket(m->net_crypto, m->friendlist[i].crypt_connection_id, temp);

            if (len > 0) {
                uint8_t packet_id = temp[0];
                uint8_t *data = temp + 1;
                uint32_t data_length = len - 1;

                switch (packet_id) {
                    case PACKET_ID_PING: {
                        m->friendlist[i].ping_lastrecv = temp_time;
                        break;
                    }

                    case PACKET_ID_NICKNAME: {
                        if (data_length >= MAX_NAME_LENGTH || data_length == 0)
                            break;

                        /* Make sure the NULL terminator is present. */
                        uint8_t data_terminated[data_length + 1];
                        memcpy(data_terminated, data, data_length);
                        data_terminated[data_length] = 0;

                        /* inform of namechange before we overwrite the old name */
                        if (m->friend_namechange)
                            m->friend_namechange(m, i, data_terminated, data_length, m->friend_namechange_userdata);

                        memcpy(m->friendlist[i].name, data_terminated, data_length + 1);
                        m->friendlist[i].name_length = data_length;

                        break;
                    }

                    case PACKET_ID_STATUSMESSAGE: {
                        if (data_length == 0 || data_length > MAX_STATUSMESSAGE_LENGTH)
                            break;

                        /* Make sure the NULL terminator is present. */
                        uint8_t data_terminated[data_length + 1];
                        memcpy(data_terminated, data, data_length);
                        data_terminated[data_length] = 0;

                        if (m->friend_statusmessagechange)
                            m->friend_statusmessagechange(m, i, data_terminated, data_length,
                                                          m->friend_statuschange_userdata);

                        set_friend_statusmessage(m, i, data_terminated, data_length);
                        break;
                    }

                    case PACKET_ID_USERSTATUS: {
                        if (data_length != 1)
                            break;

                        USERSTATUS status = data[0];

                        if (m->friend_userstatuschange)
                            m->friend_userstatuschange(m, i, status, m->friend_userstatuschange_userdata);

                        set_friend_userstatus(m, i, status);
                        break;
                    }

                    case PACKET_ID_TYPING: {
                        if (data_length != 1)
                            break;

                        uint8_t typing = data[0];

                        set_friend_typing(m, i, typing);

                        if (m->friend_typingchange)
                            m->friend_typingchange(m, i, typing, m->friend_typingchange_userdata);

                        break;
                    }

                    case PACKET_ID_MESSAGE: {
                        uint8_t *message_id = data;
                        uint8_t message_id_length = 4;

                        if (data_length <= message_id_length)
                            break;

                        uint8_t *message = data + message_id_length;
                        uint16_t message_length = data_length - message_id_length;

                        /* Make sure the NULL terminator is present. */
                        uint8_t message_terminated[message_length + 1];
                        memcpy(message_terminated, message, message_length);
                        message_terminated[message_length] = 0;

                        if (m->friendlist[i].receives_read_receipts) {
                            write_cryptpacket_id(m, i, PACKET_ID_RECEIPT, message_id, message_id_length);
                        }

                        if (m->friend_message)
                            (*m->friend_message)(m, i, message_terminated, message_length, m->friend_message_userdata);

                        break;
                    }

                    case PACKET_ID_ACTION: {
                        uint8_t *message_id = data;
                        uint8_t message_id_length = 4;

                        if (data_length <= message_id_length)
                            break;

                        uint8_t *action = data + message_id_length;
                        uint16_t action_length = data_length - message_id_length;

                        /* Make sure the NULL terminator is present. */
                        uint8_t action_terminated[action_length + 1];
                        memcpy(action_terminated, action, action_length);
                        action_terminated[action_length] = 0;

                        if (m->friendlist[i].receives_read_receipts) {
                            write_cryptpacket_id(m, i, PACKET_ID_RECEIPT, message_id, message_id_length);
                        }

                        if (m->friend_action)
                            (*m->friend_action)(m, i, action_terminated, action_length, m->friend_action_userdata);

                        break;
                    }

                    case PACKET_ID_RECEIPT: {
                        uint32_t msgid;

                        if (data_length < sizeof(msgid))
                            break;

                        memcpy(&msgid, data, sizeof(msgid));
                        msgid = ntohl(msgid);

                        if (m->read_receipt)
                            (*m->read_receipt)(m, i, msgid, m->read_receipt_userdata);

                        break;
                    }

                    case PACKET_ID_INVITE_GROUPCHAT: {
                        if (data_length != crypto_box_PUBLICKEYBYTES)
                            break;

                        if (m->group_invite)
                            (*m->group_invite)(m, i, data, m->group_invite_userdata);

                        break;
                    }

                    case PACKET_ID_JOIN_GROUPCHAT: {
                        if (data_length != crypto_box_PUBLICKEYBYTES * 2)
                            break;

                        int groupnum = group_num(m, data);

                        if (groupnum == -1)
                            break;

                        if (!group_invited(m, i, groupnum))
                            break;

                        group_newpeer(m->chats[groupnum], data + crypto_box_PUBLICKEYBYTES);
                        /* This is just there to speedup joining. */
                        chat_bootstrap(m->chats[groupnum], get_friend_ipport(m, i), data + crypto_box_PUBLICKEYBYTES);
                        break;
                    }

                    case PACKET_ID_FILE_SENDREQUEST: {
                        if (data_length < 1 + sizeof(uint64_t) + 1)
                            break;

                        uint8_t filenumber = data[0];
                        uint64_t filesize;
                        net_to_host(data + 1, sizeof(filesize));
                        memcpy(&filesize, data + 1, sizeof(filesize));
                        m->friendlist[i].file_receiving[filenumber].status = FILESTATUS_NOT_ACCEPTED;
                        m->friendlist[i].file_receiving[filenumber].size = filesize;
                        m->friendlist[i].file_receiving[filenumber].transferred = 0;

                        /* Force NULL terminate file name. */
                        uint8_t filename_terminated[data_length - 1 - sizeof(uint64_t) + 1];
                        memcpy(filename_terminated, data + 1 + sizeof(uint64_t), data_length - 1 - sizeof(uint64_t));
                        filename_terminated[data_length - 1 - sizeof(uint64_t)] = 0;

                        if (m->file_sendrequest)
                            (*m->file_sendrequest)(m, i, filenumber, filesize, filename_terminated, data_length - 1 - sizeof(uint64_t),
                                                   m->file_sendrequest_userdata);

                        break;
                    }

                    case PACKET_ID_FILE_CONTROL: {
                        if (data_length < 3)
                            break;

                        uint8_t send_receive = data[0];
                        uint8_t filenumber = data[1];
                        uint8_t control_type = data[2];

                        if (handle_filecontrol(m, i, send_receive, filenumber, control_type, data + 3, data_length - 3) == -1)
                            break;

                        if (m->file_filecontrol)
                            (*m->file_filecontrol)(m, i, send_receive, filenumber, control_type, data + 3, data_length - 3,
                                                   m->file_filecontrol_userdata);

                        break;
                    }

                    case PACKET_ID_FILE_DATA: {
                        if (data_length < 2)
                            break;

                        uint8_t filenumber = data[0];

                        if (m->friendlist[i].file_receiving[filenumber].status == FILESTATUS_NONE)
                            break;

                        m->friendlist[i].file_receiving[filenumber].transferred += (data_length - 1);

                        if (m->file_filedata)
                            (*m->file_filedata)(m, i, filenumber, data + 1, data_length - 1, m->file_filedata_userdata);

                        break;
                    }

                    case PACKET_ID_MSI: {
                        if (data_length == 0)
                            break;

                        if (m->msi_packet)
                            (*m->msi_packet)(m, i, data, data_length, m->msi_packet_userdata);
                    }

                    default: {
                        break;
                    }
                }
            } else {
                if (is_cryptoconnected(m->net_crypto,
                                       m->friendlist[i].crypt_connection_id) == CRYPTO_CONN_TIMED_OUT) { /* If the connection timed out, kill it. */
                    crypto_kill(m->net_crypto, m->friendlist[i].crypt_connection_id);
                    m->friendlist[i].crypt_connection_id = -1;
                    set_friend_status(m, i, FRIEND_CONFIRMED);
                }

                if (m->friendlist[i].ping_lastrecv + FRIEND_CONNECTION_TIMEOUT < temp_time) {
                    /* If we stopped recieving ping packets, kill it. */
                    crypto_kill(m->net_crypto, m->friendlist[i].crypt_connection_id);
                    m->friendlist[i].crypt_connection_id = -1;
                    set_friend_status(m, i, FRIEND_CONFIRMED);
                }

                break;
            }
        }
    }
}

void do_inbound(Messenger *m)
{
    uint8_t secret_nonce[crypto_box_NONCEBYTES];
    uint8_t public_key[crypto_box_PUBLICKEYBYTES];
    uint8_t session_key[crypto_box_PUBLICKEYBYTES];
    int inconnection = crypto_inbound(m->net_crypto, public_key, secret_nonce, session_key);

    if (inconnection != -1) {
        int friend_id = getfriend_id(m, public_key);

        if (friend_id != -1) {
            if (m_get_friend_connectionstatus(m, friend_id) == 1) {
                kill_connection(m->net_crypto->lossless_udp, inconnection);
                return;
            }

            crypto_kill(m->net_crypto, m->friendlist[friend_id].crypt_connection_id);
            m->friendlist[friend_id].crypt_connection_id =
                accept_crypto_inbound(m->net_crypto, inconnection, public_key, secret_nonce, session_key);

            set_friend_status(m, friend_id, FRIEND_CONFIRMED);
        } else {
            kill_connection(m->net_crypto->lossless_udp, inconnection);
        }
    }
}

#ifdef LOGGING
#define DUMPING_CLIENTS_FRIENDS_EVERY_N_SECONDS 60UL
static time_t lastdump = 0;
static char IDString[CLIENT_ID_SIZE * 2 + 1];
static char *ID2String(uint8_t *client_id)
{
    uint32_t i;

    for (i = 0; i < CLIENT_ID_SIZE; i++)
        sprintf(&IDString[i * 2], "%02X", client_id[i]);

    IDString[CLIENT_ID_SIZE * 2] = 0;
    return IDString;
}
#endif

/* The main loop that needs to be run at least 20 times per second. */
void do_messenger(Messenger *m)
{
    unix_time_update();

    networking_poll(m->net);

    do_DHT(m->dht);
    do_net_crypto(m->net_crypto);
    do_onion_client(m->onion_c);
    do_friends(m);
    do_inbound(m);
    do_allgroupchats(m);
    LANdiscovery(m);

#ifdef LOGGING

    if (unix_time() > lastdump + DUMPING_CLIENTS_FRIENDS_EVERY_N_SECONDS) {
        loglog(" = = = = = = = = \n");
        Assoc_status(m->dht->assoc);

        if (m->numchats > 0) {
            size_t c;

            for (c = 0; c < m->numchats; c++) {
                loglog("---------------- \n");
                Assoc_status(m->chats[c]->assoc);
            }
        }

        loglog(" = = = = = = = = \n");

        lastdump = unix_time();
        uint32_t client, last_pinged;

        for (client = 0; client < LCLIENT_LIST; client++) {
            Client_data *cptr = &m->dht->close_clientlist[client];
            IPPTsPng *assoc = NULL;
            uint32_t a;

            for (a = 0, assoc = &cptr->assoc4; a < 2; a++, assoc = &cptr->assoc6)
                if (ip_isset(&assoc->ip_port.ip)) {
                    last_pinged = lastdump - assoc->last_pinged;

                    if (last_pinged > 999)
                        last_pinged = 999;

                    snprintf(logbuffer, sizeof(logbuffer), "C[%2u] %s:%u [%3u] %s\n",
                             client, ip_ntoa(&assoc->ip_port.ip), ntohs(assoc->ip_port.port),
                             last_pinged, ID2String(cptr->client_id));
                    loglog(logbuffer);
                }
        }

        loglog(" = = = = = = = = \n");

        uint32_t friend, dhtfriend;

        /* dht contains additional "friends" (requests) */
        uint32_t num_dhtfriends = m->dht->num_friends;
        int32_t m2dht[num_dhtfriends];
        int32_t dht2m[num_dhtfriends];

        for (friend = 0; friend < num_dhtfriends; friend++) {
            m2dht[friend] = -1;
            dht2m[friend] = -1;

            if (friend >= m->numfriends)
                continue;

            for (dhtfriend = 0; dhtfriend < m->dht->num_friends; dhtfriend++)
                if (id_equal(m->friendlist[friend].client_id, m->dht->friends_list[dhtfriend].client_id)) {
                    m2dht[friend] = dhtfriend;
                    break;
                }
        }

        for (friend = 0; friend < num_dhtfriends; friend++)
            if (m2dht[friend] >= 0)
                dht2m[m2dht[friend]] = friend;

        if (m->numfriends != m->dht->num_friends) {
            sprintf(logbuffer, "Friend num in DHT %u != friend num in msger %u\n",
                    m->dht->num_friends, m->numfriends);
            loglog(logbuffer);
        }

        uint32_t ping_lastrecv;
        Friend *msgfptr;
        DHT_Friend *dhtfptr;

        for (friend = 0; friend < num_dhtfriends; friend++) {
            if (dht2m[friend] >= 0)
                msgfptr = &m->friendlist[dht2m[friend]];
            else
                msgfptr = NULL;

            dhtfptr = &m->dht->friends_list[friend];

            if (msgfptr) {
                ping_lastrecv = lastdump - msgfptr->ping_lastrecv;

                if (ping_lastrecv > 999)
                    ping_lastrecv = 999;

                snprintf(logbuffer, sizeof(logbuffer), "F[%2u:%2u] <%s> %02i [%03u] %s\n",
                         dht2m[friend], friend, msgfptr->name, msgfptr->crypt_connection_id,
                         ping_lastrecv, ID2String(msgfptr->client_id));
                loglog(logbuffer);
            } else {
                snprintf(logbuffer, sizeof(logbuffer), "F[--:%2u] %s\n",
                         friend, ID2String(dhtfptr->client_id));
                loglog(logbuffer);
            }

            for (client = 0; client < MAX_FRIEND_CLIENTS; client++) {
                Client_data *cptr = &dhtfptr->client_list[client];
                IPPTsPng *assoc = NULL;
                uint32_t a;

                for (a = 0, assoc = &cptr->assoc4; a < 2; a++, assoc = &cptr->assoc6)
                    if (ip_isset(&assoc->ip_port.ip)) {
                        last_pinged = lastdump - assoc->last_pinged;

                        if (last_pinged > 999)
                            last_pinged = 999;

                        snprintf(logbuffer, sizeof(logbuffer), "F[%2u] => C[%2u] %s:%u [%3u] %s\n",
                                 friend, client, ip_ntoa(&assoc->ip_port.ip),
                                 ntohs(assoc->ip_port.port), last_pinged,
                                 ID2String(cptr->client_id));
                        loglog(logbuffer);
                    }
            }
        }

        loglog(" = = = = = = = = \n");
    }

#endif
}

/*
 * functions to avoid excessive polling
 */
size_t wait_data_size()
{
    return networking_wait_data_size();
}

int wait_prepare_messenger(Messenger *m, uint8_t *data)
{
    return networking_wait_prepare(m->net, sendqueue_total(m->net_crypto->lossless_udp), data);
}

int wait_execute_messenger(uint8_t *data, long seconds, long microseconds)
{
    return networking_wait_execute(data, seconds, microseconds);
}

int wait_cleanup_messenger(Messenger *m, uint8_t *data)
{
    return networking_wait_cleanup(m->net, data);
}

/* new messenger format for load/save, more robust and forward compatible */

#define MESSENGER_STATE_COOKIE_GLOBAL_OLD 0x15ed1b1e
#define MESSENGER_STATE_COOKIE_GLOBAL 0x15ed1b1f

#define MESSENGER_STATE_COOKIE_TYPE      0x01ce
#define MESSENGER_STATE_TYPE_NOSPAMKEYS    1
#define MESSENGER_STATE_TYPE_DHT           2
#define MESSENGER_STATE_TYPE_FRIENDS       3
#define MESSENGER_STATE_TYPE_NAME          4
#define MESSENGER_STATE_TYPE_STATUSMESSAGE 5
#define MESSENGER_STATE_TYPE_STATUS        6

struct SAVED_FRIEND {
    uint8_t status;
    uint8_t client_id[CLIENT_ID_SIZE];
    uint8_t info[MAX_DATA_SIZE]; // the data that is sent during the friend requests we do.
    uint16_t info_size; // Length of the info.
    uint8_t name[MAX_NAME_LENGTH];
    uint16_t name_length;
    uint8_t statusmessage[MAX_STATUSMESSAGE_LENGTH];
    uint16_t statusmessage_length;
    uint8_t userstatus;
    uint32_t friendrequest_nospam;
    uint64_t ping_lastrecv;
};

/* for backwards compatibility with last version of SAVED_FRIEND.
   must never be bigger than SAVED_FRIEND. */
struct SAVED_FRIEND_OLD {
    uint8_t status;
    uint8_t client_id[CLIENT_ID_SIZE];
    uint8_t info[MAX_DATA_SIZE];
    uint16_t info_size;
    uint8_t name[MAX_NAME_LENGTH];
    uint16_t name_length;
    uint8_t statusmessage[MAX_STATUSMESSAGE_LENGTH];
    uint16_t statusmessage_length;
    uint8_t userstatus;
    uint32_t friendrequest_nospam;
};

static uint32_t saved_friendslist_size(Messenger *m)
{
    return count_friendlist(m) * sizeof(struct SAVED_FRIEND);
}

static uint32_t friends_list_save(Messenger *m, uint8_t *data)
{
    uint32_t i;
    uint32_t num = 0;

    for (i = 0; i < m->numfriends; i++) {
        if (m->friendlist[i].status > 0) {
            struct SAVED_FRIEND temp;
            memset(&temp, 0, sizeof(struct SAVED_FRIEND));
            temp.status = m->friendlist[i].status;
            memcpy(temp.client_id, m->friendlist[i].client_id, CLIENT_ID_SIZE);

            if (temp.status < 3) {
                memcpy(temp.info, m->friendlist[i].info, m->friendlist[i].info_size);
                temp.info_size = htons(m->friendlist[i].info_size);
                temp.friendrequest_nospam = m->friendlist[i].friendrequest_nospam;
            } else {
                memcpy(temp.name, m->friendlist[i].name, m->friendlist[i].name_length);
                temp.name_length = htons(m->friendlist[i].name_length);
                memcpy(temp.statusmessage, m->friendlist[i].statusmessage, m->friendlist[i].statusmessage_length);
                temp.statusmessage_length = htons(m->friendlist[i].statusmessage_length);
                temp.userstatus = m->friendlist[i].userstatus;

                uint8_t lastonline[sizeof(uint64_t)];
                memcpy(lastonline, &m->friendlist[i].ping_lastrecv, sizeof(uint64_t));
                host_to_net(lastonline, sizeof(uint64_t));
                memcpy(&temp.ping_lastrecv, lastonline, sizeof(uint64_t));
            }

            memcpy(data + num * sizeof(struct SAVED_FRIEND), &temp, sizeof(struct SAVED_FRIEND));
            num++;
        }
    }

    return num * sizeof(struct SAVED_FRIEND);
}

static int friends_list_load(Messenger *m, uint8_t *data, uint32_t length)
{
    int old_data = 0;

    if (length % sizeof(struct SAVED_FRIEND) != 0) {
        if (length % sizeof(struct SAVED_FRIEND_OLD) != 0)
            return -1;

        old_data = 1;
    }

    /* if old data file is being used, offset size of current SAVED_FRIEND struct with size of old one */
    uint32_t diff = old_data ? sizeof(struct SAVED_FRIEND) - sizeof(struct SAVED_FRIEND_OLD) : 0;
    uint32_t struct_size = sizeof(struct SAVED_FRIEND) - diff;
    uint32_t num = length / struct_size;
    uint32_t i;

    for (i = 0; i < num; ++i) {
        struct SAVED_FRIEND temp;
        memcpy(&temp, data + i * struct_size, struct_size);

        if (temp.status >= 3) {
            int fnum = m_addfriend_norequest(m, temp.client_id);
            setfriendname(m, fnum, temp.name, ntohs(temp.name_length));
            set_friend_statusmessage(m, fnum, temp.statusmessage, ntohs(temp.statusmessage_length));
            set_friend_userstatus(m, fnum, temp.userstatus);

            if (!old_data) {
                uint8_t lastonline[sizeof(uint64_t)];
                memcpy(lastonline, &temp.ping_lastrecv, sizeof(uint64_t));
                net_to_host(lastonline, sizeof(uint64_t));
                memcpy(&m->friendlist[fnum].ping_lastrecv, lastonline, sizeof(uint64_t));
            }
        } else if (temp.status != 0) {
            /* TODO: This is not a good way to do this. */
            uint8_t address[FRIEND_ADDRESS_SIZE];
            id_copy(address, temp.client_id);
            memcpy(address + crypto_box_PUBLICKEYBYTES, &(temp.friendrequest_nospam), sizeof(uint32_t));
            uint16_t checksum = address_checksum(address, FRIEND_ADDRESS_SIZE - sizeof(checksum));
            memcpy(address + crypto_box_PUBLICKEYBYTES + sizeof(uint32_t), &checksum, sizeof(checksum));
            m_addfriend(m, address, temp.info, ntohs(temp.info_size));
        }
    }

    return num;
}

/*  return size of the messenger data (for saving) */
uint32_t messenger_size(Messenger *m)
{
    uint32_t size32 = sizeof(uint32_t), sizesubhead = size32 * 2;
    return   size32 * 2                                      // global cookie
             + sizesubhead + sizeof(uint32_t) + crypto_box_PUBLICKEYBYTES + crypto_box_SECRETKEYBYTES
             + sizesubhead + DHT_size(m->dht)                  // DHT
             + sizesubhead + saved_friendslist_size(m)         // Friendlist itself.
             + sizesubhead + m->name_length                    // Own nickname.
             + sizesubhead + m->statusmessage_length           // status message
             + sizesubhead + 1                                 // status
             ;
}

static uint8_t *z_state_save_subheader(uint8_t *data, uint32_t len, uint16_t type)
{
    uint32_t *data32 = (uint32_t *)data;
    data32[0] = len;
    data32[1] = (MESSENGER_STATE_COOKIE_TYPE << 16) | type;
    data += sizeof(uint32_t) * 2;
    return data;
}


/* Save the messenger in data of size Messenger_size(). */
void messenger_save(Messenger *m, uint8_t *data)
{
    uint32_t len;
    uint16_t type;
    uint32_t *data32, size32 = sizeof(uint32_t);

    data32 = (uint32_t *)data;
    data32[0] = 0;
    data32[1] = MESSENGER_STATE_COOKIE_GLOBAL;
    data += size32 * 2;

#ifdef DEBUG
    assert(sizeof(get_nospam(&(m->fr))) == sizeof(uint32_t));
#endif
    len = size32 + crypto_box_PUBLICKEYBYTES + crypto_box_SECRETKEYBYTES;
    type = MESSENGER_STATE_TYPE_NOSPAMKEYS;
    data = z_state_save_subheader(data, len, type);
    *(uint32_t *)data = get_nospam(&(m->fr));
    save_keys(m->net_crypto, data + size32);
    data += len;

    len = DHT_size(m->dht);
    type = MESSENGER_STATE_TYPE_DHT;
    data = z_state_save_subheader(data, len, type);
    DHT_save(m->dht, data);
    data += len;

    len = saved_friendslist_size(m);
    type = MESSENGER_STATE_TYPE_FRIENDS;
    data = z_state_save_subheader(data, len, type);
    friends_list_save(m, data);
    data += len;

    len = m->name_length;
    type = MESSENGER_STATE_TYPE_NAME;
    data = z_state_save_subheader(data, len, type);
    memcpy(data, m->name, len);
    data += len;

    len = m->statusmessage_length;
    type = MESSENGER_STATE_TYPE_STATUSMESSAGE;
    data = z_state_save_subheader(data, len, type);
    memcpy(data, m->statusmessage, len);
    data += len;

    len = 1;
    type = MESSENGER_STATE_TYPE_STATUS;
    data = z_state_save_subheader(data, len, type);
    *data = m->userstatus;
    data += len;
}

static int messenger_load_state_callback_old(void *outer, uint8_t *data, uint32_t length, uint16_t type)
{
    Messenger *m = outer;

    switch (type) {
        case MESSENGER_STATE_TYPE_NOSPAMKEYS:
            if (length == crypto_box_PUBLICKEYBYTES + crypto_box_SECRETKEYBYTES + sizeof(uint32_t)) {
                set_nospam(&(m->fr), *(uint32_t *)data);
                load_keys(m->net_crypto, &data[sizeof(uint32_t)]);
#ifdef ENABLE_ASSOC_DHT

                if (m->dht->assoc)
                    Assoc_self_client_id_changed(m->dht->assoc, m->net_crypto->self_public_key);

#endif
            } else
                return -1;    /* critical */

            break;

        case MESSENGER_STATE_TYPE_DHT:
            DHT_load(m->dht, data, length);
            break;

        case MESSENGER_STATE_TYPE_FRIENDS:
            if (!(length % sizeof(Friend))) {
                uint16_t num = length / sizeof(Friend);
                Friend *friends = (Friend *)data;
                uint32_t i;

                for (i = 0; i < num; ++i) {
                    if (friends[i].status >= 3) {
                        int fnum = m_addfriend_norequest(m, friends[i].client_id);
                        setfriendname(m, fnum, friends[i].name, friends[i].name_length);
                        /* set_friend_statusmessage(fnum, temp[i].statusmessage, temp[i].statusmessage_length); */
                    } else if (friends[i].status != 0) {
                        /* TODO: This is not a good way to do this. */
                        uint8_t address[FRIEND_ADDRESS_SIZE];
                        id_copy(address, friends[i].client_id);
                        memcpy(address + crypto_box_PUBLICKEYBYTES, &(friends[i].friendrequest_nospam), sizeof(uint32_t));
                        uint16_t checksum = address_checksum(address, FRIEND_ADDRESS_SIZE - sizeof(checksum));
                        memcpy(address + crypto_box_PUBLICKEYBYTES + sizeof(uint32_t), &checksum, sizeof(checksum));
                        m_addfriend(m, address, friends[i].info, friends[i].info_size);
                    }
                }
            }

            break;

        case MESSENGER_STATE_TYPE_NAME:
            if ((length > 0) && (length < MAX_NAME_LENGTH)) {
                setname(m, data, length);
            }

            break;

#ifdef DEBUG

        default:
            fprintf(stderr, "Load state: contains unrecognized part (len %u, type %u)\n",
                    length, type);
            break;
#endif
    }

    return 0;
}

static int messenger_load_state_callback(void *outer, uint8_t *data, uint32_t length, uint16_t type)
{
    Messenger *m = outer;

    switch (type) {
        case MESSENGER_STATE_TYPE_NOSPAMKEYS:
            if (length == crypto_box_PUBLICKEYBYTES + crypto_box_SECRETKEYBYTES + sizeof(uint32_t)) {
                set_nospam(&(m->fr), *(uint32_t *)data);
                load_keys(m->net_crypto, &data[sizeof(uint32_t)]);
#ifdef ENABLE_ASSOC_DHT

                if (m->dht->assoc)
                    Assoc_self_client_id_changed(m->dht->assoc, m->net_crypto->self_public_key);

#endif
            } else
                return -1;    /* critical */

            break;

        case MESSENGER_STATE_TYPE_DHT:
            DHT_load(m->dht, data, length);
            break;

        case MESSENGER_STATE_TYPE_FRIENDS:
            friends_list_load(m, data, length);
            break;

        case MESSENGER_STATE_TYPE_NAME:
            if ((length > 0) && (length < MAX_NAME_LENGTH)) {
                setname(m, data, length);
            }

            break;

        case MESSENGER_STATE_TYPE_STATUSMESSAGE:
            if ((length > 0) && (length < MAX_STATUSMESSAGE_LENGTH)) {
                m_set_statusmessage(m, data, length);
            }

            break;

        case MESSENGER_STATE_TYPE_STATUS:
            if (length == 1) {
                m_set_userstatus(m, *data);
            }

            break;
#ifdef DEBUG

        default:
            fprintf(stderr, "Load state: contains unrecognized part (len %u, type %u)\n",
                    length, type);
            break;
#endif
    }

    return 0;
}

/* Load the messenger from data of size length. */
int messenger_load(Messenger *m, uint8_t *data, uint32_t length)
{
    uint32_t cookie_len = 2 * sizeof(uint32_t);

    if (length < cookie_len)
        return -1;

    uint32_t *data32 = (uint32_t *)data;

    if (!data32[0] && (data32[1] == MESSENGER_STATE_COOKIE_GLOBAL))
        return load_state(messenger_load_state_callback, m, data + cookie_len,
                          length - cookie_len, MESSENGER_STATE_COOKIE_TYPE);

    else if (!data32[0] && (data32[1] == MESSENGER_STATE_COOKIE_GLOBAL_OLD))
        return load_state(messenger_load_state_callback_old, m, data + cookie_len,
                          length - cookie_len, MESSENGER_STATE_COOKIE_TYPE);
    else       /* old state file */
        return -1;
}

/* return the size of data to pass to messenger_save_encrypted(...)
 *
 */
uint32_t messenger_size_encrypted(Messenger *m)
{
    return messenger_size(m) + crypto_secretbox_MACBYTES + crypto_secretbox_NONCEBYTES;
}

/* Save the messenger, encrypting the data with key of length key_length
 *
 * return 0 on success.
 * return -1 on failure.
 */
int messenger_save_encrypted(Messenger *m, uint8_t *data, uint8_t *key, uint16_t key_length)
{
    uint32_t m_size = messenger_size(m);
    uint8_t *plain_messenger = malloc(m_size);

    if (plain_messenger == NULL)
        return -1;

    messenger_save(m, plain_messenger);

    /* Hash the key with SHA256 to get a 32byte key. */
    uint8_t hash[crypto_hash_sha256_BYTES];
    crypto_hash_sha256(hash, key, key_length);
    random_nonce(data);
    encrypt_data_symmetric(hash, data, plain_messenger, m_size, data + crypto_secretbox_NONCEBYTES);

    memset(plain_messenger, 0, m_size);
    free(plain_messenger);
    memset(hash, 0, crypto_hash_sha256_BYTES);
    return 0;
}

/* Load the messenger from data of size length encrypted with key of key_length.
 *
 * return 0 on success.
 * return -1 on failure.
 */
int messenger_load_encrypted(Messenger *m, uint8_t *data, uint32_t length, uint8_t *key, uint16_t key_length)
{
    if (length <= crypto_secretbox_MACBYTES + crypto_secretbox_NONCEBYTES)
        return -1;

    uint8_t *plain_messenger = malloc(length);

    if (plain_messenger == NULL)
        return -1;

    /* Hash the key with SHA256 to get a 32byte key. */
    uint8_t hash[crypto_hash_sha256_BYTES];
    crypto_hash_sha256(hash, key, key_length);
    int len = decrypt_data_symmetric(hash, data, data + crypto_secretbox_NONCEBYTES, length - crypto_secretbox_NONCEBYTES,
                                     plain_messenger);
    int ret;

    if ((uint32_t)len == length - crypto_secretbox_NONCEBYTES - crypto_secretbox_MACBYTES) {
        ret = messenger_load(m, plain_messenger, length - crypto_secretbox_NONCEBYTES - crypto_secretbox_MACBYTES);
    } else {
        ret = -1;
    }

    memset(plain_messenger, 0, length);
    free(plain_messenger);
    memset(hash, 0, crypto_hash_sha256_BYTES);
    return ret;
}

/* Return the number of friends in the instance m.
 * You should use this to determine how much memory to allocate
 * for copy_friendlist. */
uint32_t count_friendlist(Messenger *m)
{
    uint32_t ret = 0;
    uint32_t i;

    for (i = 0; i < m->numfriends; i++) {
        if (m->friendlist[i].status > 0) {
            ret++;
        }
    }

    return ret;
}

/* Return the number of online friends in the instance m. */
uint32_t get_num_online_friends(Messenger *m)
{
    return m->numonline_friends;
}

/* Copy a list of valid friend IDs into the array out_list.
 * If out_list is NULL, returns 0.
 * Otherwise, returns the number of elements copied.
 * If the array was too small, the contents
 * of out_list will be truncated to list_size. */
uint32_t copy_friendlist(Messenger *m, int32_t *out_list, uint32_t list_size)
{
    if (!out_list)
        return 0;

    if (m->numfriends == 0) {
        return 0;
    }

    uint32_t i;
    uint32_t ret = 0;

    for (i = 0; i < m->numfriends; i++) {
        if (ret >= list_size) {
            break; /* Abandon ship */
        }

        if (m->friendlist[i].status > 0) {
            out_list[ret] = i;
            ret++;
        }
    }

    return ret;
}

/* Allocate and return a list of valid friend id's. List must be freed by the
 * caller.
 *
 * retun 0 if success.
 * return -1 if failure.
 */
int get_friendlist(Messenger *m, int32_t **out_list, uint32_t *out_list_length)
{
    uint32_t i;

    *out_list_length = 0;

    if (m->numfriends == 0) {
        *out_list = NULL;
        return 0;
    }

    *out_list = malloc(m->numfriends * sizeof(int32_t));

    if (*out_list == NULL) {
        return -1;
    }

    for (i = 0; i < m->numfriends; i++) {
        if (m->friendlist[i].status > 0) {
            (*out_list)[i] = i;
            (*out_list_length)++;
        }
    }

    return 0;
}

/* Return the number of chats in the instance m.
 * You should use this to determine how much memory to allocate
 * for copy_chatlist. */
uint32_t count_chatlist(Messenger *m)
{
    uint32_t ret = 0;
    uint32_t i;

    for (i = 0; i < m->numchats; i++) {
        if (m->chats[i]) {
            ret++;
        }
    }

    return ret;
}

/* Copy a list of valid chat IDs into the array out_list.
 * If out_list is NULL, returns 0.
 * Otherwise, returns the number of elements copied.
 * If the array was too small, the contents
 * of out_list will be truncated to list_size. */
uint32_t copy_chatlist(Messenger *m, int *out_list, uint32_t list_size)
{
    if (!out_list)
        return 0;

    if (m->numchats == 0) {
        return 0;
    }

    uint32_t i;
    uint32_t ret = 0;

    for (i = 0; i < m->numchats; i++) {
        if (ret >= list_size) {
            break; /* Abandon ship */
        }

        if (m->chats[i]) {
            out_list[ret] = i;
            ret++;
        }
    }

    return ret;
}<|MERGE_RESOLUTION|>--- conflicted
+++ resolved
@@ -635,8 +635,7 @@
     return m->userstatus;
 }
 
-<<<<<<< HEAD
-uint64_t m_get_last_online(Messenger *m, int friendnumber)
+uint64_t m_get_last_online(Messenger *m, int32_t friendnumber)
 {
     if (friend_not_valid(m, friendnumber))
         return -1;
@@ -644,10 +643,8 @@
     return m->friendlist[friendnumber].ping_lastrecv;
 }
 
-int m_set_usertyping(Messenger *m, int friendnumber, uint8_t is_typing)
-=======
 int m_set_usertyping(Messenger *m, int32_t friendnumber, uint8_t is_typing)
->>>>>>> 5babb281
+
 {
     if (is_typing != 0 && is_typing != 1) {
         return -1;
