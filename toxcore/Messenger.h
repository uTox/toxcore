/* Messenger.h
 *
 * An implementation of a simple text chat only messenger on the tox network core.
 *
 * NOTE: All the text in the messages must be encoded using UTF-8
 *
 *  Copyright (C) 2013 Tox project All Rights Reserved.
 *
 *  This file is part of Tox.
 *
 *  Tox is free software: you can redistribute it and/or modify
 *  it under the terms of the GNU General Public License as published by
 *  the Free Software Foundation, either version 3 of the License, or
 *  (at your option) any later version.
 *
 *  Tox is distributed in the hope that it will be useful,
 *  but WITHOUT ANY WARRANTY; without even the implied warranty of
 *  MERCHANTABILITY or FITNESS FOR A PARTICULAR PURPOSE.  See the
 *  GNU General Public License for more details.
 *
 *  You should have received a copy of the GNU General Public License
 *  along with Tox.  If not, see <http://www.gnu.org/licenses/>.
 *
 */

#ifndef MESSENGER_H
#define MESSENGER_H

<<<<<<< HEAD
#include "friend_connection.h"
#include "friend_requests.h"
#include "logger.h"
=======
#include "friend_requests.h"
#include "tox_connection.h"
#include "tox.h"
>>>>>>> 802ca41f

#define MAX_NAME_LENGTH 128
/* TODO(irungentoo): this must depend on other variable. */
#define MAX_STATUSMESSAGE_LENGTH 1007
/* Used for TCP relays in Messenger struct (may need to be % 2 == 0)*/
#define NUM_SAVED_TCP_RELAYS 8
/* This cannot be bigger than 256 */
#define MAX_CONCURRENT_FILE_PIPES 256

/* TODO: this shouldn't be 16*/
#define MAX_DEVICE_COUNT 16

#define FRIEND_ADDRESS_SIZE (CRYPTO_PUBLIC_KEY_SIZE + sizeof(uint32_t) + sizeof(uint16_t))

enum {
    MESSAGE_NORMAL,
    MESSAGE_ACTION
};

/* NOTE: Packet ids below 24 must never be used. */
#define PACKET_ID_ONLINE 24
#define PACKET_ID_OFFLINE 25

#define PACKET_ID_MSGR_DEV_ADD  30
#define PACKET_ID_MSGR_DEV_DEL  31
#define PACKET_ID_MSGR_DEV_LIST 33

#define PACKET_ID_MDEV_SEND 36
#define PACKET_ID_MDEV_SYNC 37

#define PACKET_ID_NICKNAME 48
#define PACKET_ID_STATUSMESSAGE 49
#define PACKET_ID_USERSTATUS 50
#define PACKET_ID_TYPING 51
#define PACKET_ID_MESSAGE 64
#define PACKET_ID_ACTION (PACKET_ID_MESSAGE + MESSAGE_ACTION) /* 65 */
#define PACKET_ID_MSI 69
#define PACKET_ID_FILE_SENDREQUEST 80
#define PACKET_ID_FILE_CONTROL 81
#define PACKET_ID_FILE_DATA 82
#define PACKET_ID_INVITE_CONFERENCE 96
#define PACKET_ID_ONLINE_PACKET 97
#define PACKET_ID_DIRECT_CONFERENCE 98
#define PACKET_ID_MESSAGE_CONFERENCE 99
#define PACKET_ID_LOSSY_CONFERENCE 199

/* All packets starting with a byte in this range can be used for anything. */
#define PACKET_ID_LOSSLESS_RANGE_START 160
#define PACKET_ID_LOSSLESS_RANGE_SIZE 32
#define PACKET_LOSSY_AV_RESERVED 8 /* Number of lossy packet types at start of range reserved for A/V. */

typedef struct {
    uint8_t ipv6enabled;
    uint8_t udp_disabled;
    TCP_Proxy_Info proxy_info;
    uint16_t port_range[2];
    uint16_t tcp_server_port;

    uint8_t hole_punching_enabled;
    bool local_discovery_enabled;

    logger_cb *log_callback;
    void *log_user_data;
} Messenger_Options;


struct Receipts {
    uint32_t packet_num;
    uint32_t msg_id;
    struct Receipts *next;
};

/* Status definitions. */
enum {
    NOFRIEND,
    FRIEND_ADDED,
    FRIEND_REQUESTED,
    FRIEND_CONFIRMED,
    FRIEND_ONLINE,
};

/* Errors for m_addfriend
 * FAERR - Friend Add Error
 */
enum {
    FAERR_TOOLONG = -1,
    FAERR_NOMESSAGE = -2,
    FAERR_OWNKEY = -3,
    FAERR_ALREADYSENT = -4,
    FAERR_BADCHECKSUM = -6,
    FAERR_SETNEWNOSPAM = -7,
    FAERR_NOMEM = -8
};


/* Default start timeout in seconds between friend requests. */
#define FRIENDREQUEST_TIMEOUT 5;

enum {
    CONNECTION_NONE,
    CONNECTION_TCP,
    CONNECTION_UDP,
    CONNECTION_UNKNOWN
};

/* USERSTATUS -
 * Represents userstatuses someone can have.
 */

typedef enum {
    USERSTATUS_NONE,
    USERSTATUS_AWAY,
    USERSTATUS_BUSY,
    USERSTATUS_INVALID
}
USERSTATUS;

#define FILE_ID_LENGTH 32

struct File_Transfers {
    uint64_t size;
    uint64_t transferred;
    uint8_t status; /* 0 == no transfer, 1 = not accepted, 3 = transferring, 4 = broken, 5 = finished */
    uint8_t paused; /* 0: not paused, 1 = paused by us, 2 = paused by other, 3 = paused by both. */
    uint32_t last_packet_number; /* number of the last packet sent. */
    uint64_t requested; /* total data requested by the request chunk callback */
    unsigned int slots_allocated; /* number of slots allocated to this transfer. */
    uint8_t id[FILE_ID_LENGTH];
};

enum {
    FILESTATUS_NONE,
    FILESTATUS_NOT_ACCEPTED,
    FILESTATUS_TRANSFERRING,
    //FILESTATUS_BROKEN,
    FILESTATUS_FINISHED
};

enum {
    FILE_PAUSE_NOT,
    FILE_PAUSE_US,
    FILE_PAUSE_OTHER,
    FILE_PAUSE_BOTH
};

<<<<<<< HEAD
=======
/* This cannot be bigger than 256
 *    -- Why not? */
#define MAX_CONCURRENT_FILE_PIPES 256

>>>>>>> 802ca41f
enum {
    FILECONTROL_ACCEPT,
    FILECONTROL_PAUSE,
    FILECONTROL_KILL,
    FILECONTROL_SEEK
};

enum {
    FILEKIND_DATA,
    FILEKIND_AVATAR
};


typedef struct Messenger Messenger;

typedef struct {
<<<<<<< HEAD
    uint8_t real_pk[CRYPTO_PUBLIC_KEY_SIZE];
    int friendcon_id;
=======
    uint8_t status; //0 no device, 1-3 device confimed, 4-5 device is blocked
    uint8_t     real_pk[crypto_box_PUBLICKEYBYTES];

    int         friendcon_id;

    uint64_t    last_seen_time;
    uint8_t     last_connection_udp_tcp;
} F_Device;

typedef struct {
    F_Device    *dev_list;
    uint64_t    dev_count;

    uint8_t     user_devicelist_sent;
>>>>>>> 802ca41f

    uint64_t friendrequest_lastsent; // Time at which the last friend request was sent.
    uint32_t friendrequest_timeout; // The timeout between successful friendrequest sending attempts.

    uint8_t status; // 0 if no friend, 1 if added, 2 if friend request sent, 3 if confirmed friend, 4 if online.

    uint8_t info[MAX_FRIEND_REQUEST_DATA_SIZE]; // the data that is sent during the friend requests we do.

    uint8_t name[MAX_NAME_LENGTH];
    uint16_t name_length;
    uint8_t name_sent; // 0 if we didn't send our name to this friend 1 if we have.

    uint8_t statusmessage[MAX_STATUSMESSAGE_LENGTH];
    uint16_t statusmessage_length;
    uint8_t statusmessage_sent;

    USERSTATUS userstatus;
    uint8_t userstatus_sent;

    uint8_t user_istyping;
    uint8_t user_istyping_sent;
    uint8_t is_typing;

    uint16_t info_size; // Length of the info.

    uint32_t message_id; // a semi-unique id used in read receipts.
    uint32_t friendrequest_nospam; // The nospam number used in the friend request.
    uint64_t last_seen_time;
    uint8_t last_connection_udp_tcp;
    struct File_Transfers file_sending[MAX_CONCURRENT_FILE_PIPES];
    unsigned int num_sending_files;
    struct File_Transfers file_receiving[MAX_CONCURRENT_FILE_PIPES];

    struct {
        int (*function)(Tox *tox, uint32_t friendnumber, const uint8_t *data, uint16_t len, void *object);
        void *object;
    } lossy_rtp_packethandlers[PACKET_LOSSY_AV_RESERVED];

    struct Receipts *receipts_start;
    struct Receipts *receipts_end;
} Friend;

<<<<<<< HEAD
struct Messenger {
    Logger *log;
=======

typedef struct MDevice MDevice;
typedef struct Tox Tox;
>>>>>>> 802ca41f

struct Messenger {
    Tox *tox;

    TCP_Server *tcp_server;
    Friend_Requests fr;
    uint8_t name[MAX_NAME_LENGTH];
    uint16_t name_length;

    uint8_t statusmessage[MAX_STATUSMESSAGE_LENGTH];
    uint16_t statusmessage_length;

    USERSTATUS userstatus;

    Friend *friendlist;
    uint32_t numfriends; /* This is the size of the friendlist array, not the actual number of friends */

<<<<<<< HEAD
    uint8_t has_added_relays; // If the first connection has occurred in do_messenger
    Node_format loaded_relays[NUM_SAVED_TCP_RELAYS]; // Relays loaded from config

    void (*friend_message)(struct Messenger *m, uint32_t, unsigned int, const uint8_t *, size_t, void *);
    void (*friend_namechange)(struct Messenger *m, uint32_t, const uint8_t *, size_t, void *);
    void (*friend_statusmessagechange)(struct Messenger *m, uint32_t, const uint8_t *, size_t, void *);
    void (*friend_userstatuschange)(struct Messenger *m, uint32_t, unsigned int, void *);
    void (*friend_typingchange)(struct Messenger *m, uint32_t, bool, void *);
    void (*read_receipt)(struct Messenger *m, uint32_t, uint32_t, void *);
    void (*friend_connectionstatuschange)(struct Messenger *m, uint32_t, unsigned int, void *);
    void (*friend_connectionstatuschange_internal)(struct Messenger *m, uint32_t, uint8_t, void *);
    void *friend_connectionstatuschange_internal_userdata;

    void *conferences_object; /* Set by new_groupchats()*/
    void (*conference_invite)(struct Messenger *m, uint32_t, const uint8_t *, uint16_t, void *);
=======
    #define NUM_SAVED_TCP_RELAYS 8
    uint8_t has_added_relays; // If the first connection has occurred in do_messenger
    Node_format loaded_relays[NUM_SAVED_TCP_RELAYS]; // Relays loaded from config

    void (*friend_message)(struct Tox *tox, uint32_t, unsigned int, const uint8_t *, size_t, void *);
    void *friend_message_userdata;

    tox_friend_list_change_cb (*friend_list_change); /* TODO, does this fit better here? or in MDevice.c? */
    void *friend_list_change_userdata;

    void (*friend_namechange)(struct Tox *tox, uint32_t, const uint8_t *, size_t, void *);
    void *friend_namechange_userdata;
    void (*friend_statusmessagechange)(struct Tox *tox, uint32_t, const uint8_t *, size_t, void *);
    void *friend_statusmessagechange_userdata;
    void (*friend_userstatuschange)(struct Tox *tox, uint32_t, unsigned int, void *);
    void *friend_userstatuschange_userdata;
    void (*friend_typingchange)(struct Tox *tox, uint32_t, _Bool, void *);
    void *friend_typingchange_userdata;
    void (*read_receipt)(struct Tox *tox, uint32_t, uint32_t, void *);
    void *read_receipt_userdata;
    void (*friend_connectionstatuschange)(struct Tox *tox, uint32_t, unsigned int, void *);
    void *friend_connectionstatuschange_userdata;
    void (*friend_connectionstatuschange_internal)(struct Tox *tox, uint32_t, uint8_t, void *);
    void *friend_connectionstatuschange_internal_userdata;

    void (*group_invite)(struct Tox *tox, uint32_t, const uint8_t *, uint16_t);
    void (*group_message)(struct Tox *tox, uint32_t, const uint8_t *, uint16_t);
>>>>>>> 802ca41f

    void (*file_sendrequest)(struct Tox *tox, uint32_t, uint32_t, uint32_t, uint64_t, const uint8_t *, size_t,
                             void *);
<<<<<<< HEAD
    void (*file_filecontrol)(struct Messenger *m, uint32_t, uint32_t, unsigned int, void *);
    void (*file_filedata)(struct Messenger *m, uint32_t, uint32_t, uint64_t, const uint8_t *, size_t, void *);
    void (*file_reqchunk)(struct Messenger *m, uint32_t, uint32_t, uint64_t, size_t, void *);
=======
    void *file_sendrequest_userdata;
    void (*file_filecontrol)(struct Tox *tox, uint32_t, uint32_t, unsigned int, void *);
    void *file_filecontrol_userdata;
    void (*file_filedata)(struct Tox *tox, uint32_t, uint32_t, uint64_t, const uint8_t *, size_t, void *);
    void *file_filedata_userdata;
    void (*file_reqchunk)(struct Tox *tox, uint32_t, uint32_t, uint64_t, size_t, void *);
    void *file_reqchunk_userdata;
>>>>>>> 802ca41f

    void (*msi_packet)(struct Tox *tox, uint32_t, const uint8_t *, uint16_t, void *);
    void *msi_packet_userdata;

<<<<<<< HEAD
    void (*lossy_packethandler)(struct Messenger *m, uint32_t, const uint8_t *, size_t, void *);
    void (*lossless_packethandler)(struct Messenger *m, uint32_t, const uint8_t *, size_t, void *);

    void (*core_connection_change)(struct Messenger *m, unsigned int, void *);
=======
    void (*lossy_packethandler)(struct Tox *tox, uint32_t, const uint8_t *, size_t, void *);
    void *lossy_packethandler_userdata;
    void (*lossless_packethandler)(struct Tox *tox, uint32_t, const uint8_t *, size_t, void *);
    void *lossless_packethandler_userdata;

    void (*core_connection_change)(struct Tox *tox, unsigned int, void *);
    void *core_connection_change_userdata;
>>>>>>> 802ca41f
    unsigned int last_connection_status;

    Messenger_Options options;
};

/** realloc the friendlist of @m to @num
 *
 * Returns -1 on failure */
int realloc_friendlist(Messenger *m, uint32_t num);

/* Format: [real_pk (32 bytes)][nospam number (4 bytes)][checksum (2 bytes)]
 *
 *  return FRIEND_ADDRESS_SIZE byte address to give to others.
 */
void getaddress(const Tox *tox, uint8_t *address);

/* Add a friend.
 * Set the data that will be sent along with friend request.
 * address is the address of the friend (returned by getaddress of the friend
 *   you wish to add) it must be FRIEND_ADDRESS_SIZE bytes.
 *   TODO(irungentoo): add checksum.
 * data is the data and length is the length.
 *
 *  return the friend number if success.
 *  return -1 if message length is too long.
 *  return -2 if no message (message length must be >= 1 byte).
 *  return -3 if user's own key.
 *  return -4 if friend request already sent or already a friend.
 *  return -6 if bad checksum in address.
 *  return -7 if the friend was already there but the nospam was different.
 *  (the nospam for that friend was set to the new one).
 *  return -8 if increasing the friend list size fails.
 */
int32_t m_addfriend(Tox *tox, const uint8_t *address, const uint8_t *data, uint16_t length);

/* Add a friend without sending a friendrequest.
 *  return the friend number if success.
 *  return -3 if user's own key.
 *  return -4 if friend request already sent or already a friend.
 *  return -6 if bad checksum in address.
 *  return -8 if increasing the friend list size fails.
 */
int32_t m_addfriend_norequest(Tox *tox, const uint8_t *real_pk);

/* TODO document this FXN */
int32_t m_add_device_to_friend(Tox *tox, const uint8_t *address, uint32_t friend_number);

/*  return the friend number associated to that client id.
 *  return -1 if no such friend.
 */
int32_t getfriend_id(const Messenger *m, const uint8_t *real_pk);

/*  return the device number associated to that client id.
 *  return -1 if no such friend or no such device.
 */
int32_t getfriend_devid(const Messenger *m, const uint8_t *real_pk);

/* Copies the public key associated to that friend id into real_pk buffer.
 * Make sure that real_pk is of size CRYPTO_PUBLIC_KEY_SIZE.
 *
 *  return 0 if success
 *  return -1 if failure
 */
int get_real_pk(const Tox *tox, int32_t friendnumber, uint8_t *real_pk);

/*  return friend connection id on success.
 *  return -1 if failure.
 */
int getfriendcon_id(const Tox *tox, int32_t friendnumber);

/* Remove a friend.
 *
 *  return 0 if success
 *  return -1 if failure
 */
int m_delfriend(Tox *tox, int32_t friendnumber);

/* Checks friend's connecting status.
 *
 *  return CONNECTION_UDP (2) if friend is directly connected to us (Online UDP).
 *  return CONNECTION_TCP (1) if friend is connected to us (Online TCP).
 *  return CONNECTION_NONE (0) if friend is not connected to us (Offline).
 *  return -1 on failure.
 */
int m_get_friend_connectionstatus(const Tox *tox, int32_t friendnumber);

int m_get_friend_connectionstatus_device(const Tox *tox, int32_t friendnumber, uint32_t dev_id);

/* Checks if there exists a friend with given friendnumber.
 *
 *  return 1 if friend exists.
 *  return 0 if friend doesn't exist.
 */
int m_friend_exists(const Tox *tox, int32_t friendnumber);

/* Send a message of type to an online friend.
 *
 * return -1 if friend not valid.
 * return -2 if too large.
 * return -3 if friend not online.
 * return -4 if send failed (because queue is full).
 * return -5 if bad type.
 * return 0 if success.
 *
 *  the value in message_id will be passed to your read_receipt callback when the other receives the message.
 */
int m_send_message_generic(Tox *tox, int32_t fr_num, uint8_t type, const uint8_t *message, uint32_t length,
                           uint32_t *message_id);


/* Set the name and name_length of a friend.
 * name must be a string of maximum MAX_NAME_LENGTH length.
 * length must be at least 1 byte.
 * length is the length of name with the NULL terminator.
 *
 *  return 0 if success.
 *  return -1 if failure.
 */
int setfriendname(Messenger *m, int32_t friendnumber, const uint8_t *name, uint16_t length);

/* Set our nickname.
 * name must be a string of maximum MAX_NAME_LENGTH length.
 * length must be at least 1 byte.
 * length is the length of name with the NULL terminator.
 *
 *  return 0 if success.
 *  return -1 if failure.
 */
int setname(Messenger *m, const uint8_t *name, uint16_t length);

/*
 * Get your nickname.
 * m - The messenger context to use.
 * name needs to be a valid memory location with a size of at least MAX_NAME_LENGTH bytes.
 *
 *  return length of the name.
 *  return 0 on error.
 */
uint16_t getself_name(const Messenger *m, uint8_t *name);

/* Get name of friendnumber and put it in name.
 * name needs to be a valid memory location with a size of at least MAX_NAME_LENGTH (128) bytes.
 *
 *  return length of name if success.
 *  return -1 if failure.
 */
int getname(const Messenger *m, int32_t friendnumber, uint8_t *name);

/*  return the length of name, including null on success.
 *  return -1 on failure.
 */
int m_get_name_size(const Tox *tox, int32_t friendnumber);
int m_get_self_name_size(const Tox *tox);

/* Set our user status.
 * You are responsible for freeing status after.
 *
 *  returns 0 on success.
 *  returns -1 on failure.
 */
int m_set_statusmessage(Tox *tox, const uint8_t *status, uint16_t length);
int m_set_userstatus(Tox *tox, uint8_t status);

/*  return the length of friendnumber's status message, including null on success.
 *  return -1 on failure.
 */
int m_get_statusmessage_size(const Tox *tox, int32_t friendnumber);
int m_get_self_statusmessage_size(const Tox *t);

/* Copy friendnumber's status message into buf, truncating if size is over maxlen.
 * Get the size you need to allocate from m_get_statusmessage_size.
 * The self variant will copy our own status message.
 *
 * returns the length of the copied data on success
 * retruns -1 on failure.
 */
int m_copy_statusmessage(const Tox *tox, int32_t friendnumber, uint8_t *buf, uint32_t maxlen);
int m_copy_self_statusmessage(const Tox *tox, uint8_t *buf);

/*  return one of USERSTATUS values.
 *  Values unknown to your application should be represented as USERSTATUS_NONE.
 *  As above, the self variant will return our own USERSTATUS.
 *  If friendnumber is invalid, this shall return USERSTATUS_INVALID.
 */
uint8_t m_get_userstatus(const Tox *tox, int32_t friendnumber);
uint8_t m_get_self_userstatus(const Tox *t);


/* returns timestamp of last time friendnumber was seen online or 0 if never seen.
 * if friendnumber is invalid this function will return UINT64_MAX.
 */
uint64_t m_get_last_online(const Tox *tox, int32_t friendnumber);

/* Set our typing status for a friend.
 * You are responsible for turning it on or off.
 *
 * returns 0 on success.
 * returns -1 on failure.
 */
int m_set_usertyping(Tox *tox, int32_t friendnumber, uint8_t is_typing);

/* Get the typing status of a friend.
 *
 * returns 0 if friend is not typing.
 * returns 1 if friend is typing.
 */
int m_get_istyping(const Tox *tox, int32_t friendnumber);

/* Set the status message for a friend
 *
 * returns 0 on success */
int set_friend_statusmessage(const Messenger *m, int32_t friendnumber, const uint8_t *status, uint16_t length);

/* Set the current state for a friend. */
void set_friend_userstatus(const Messenger *m, int32_t friendnumber, uint8_t status);

/* Set the logger callback.
 */
void m_callback_log(Messenger *m, logger_cb *function, void *context, void *userdata);

/* Set the function that will be executed when a friend request is received.
 *  Function format is function(uint8_t * public_key, uint8_t * data, size_t length)
 */
<<<<<<< HEAD
void m_callback_friendrequest(Messenger *m, void (*function)(Messenger *m, const uint8_t *, const uint8_t *, size_t,
                              void *));
=======
void m_callback_friendrequest(Tox *tox, void (*function)(Tox *tox, const uint8_t *, const uint8_t *, size_t,
                              void *), void *userdata);
>>>>>>> 802ca41f

/* Set the function that will be executed when a message from a friend is received.
 *  Function format is: function(uint32_t friendnumber, unsigned int type, uint8_t * message, uint32_t length)
 */
<<<<<<< HEAD
void m_callback_friendmessage(Messenger *m, void (*function)(Messenger *m, uint32_t, unsigned int, const uint8_t *,
                              size_t, void *));
=======
void m_callback_friendmessage(Tox *tox, void (*function)(Tox *tox, uint32_t, unsigned int, const uint8_t *,
                              size_t, void *), void *userdata);
>>>>>>> 802ca41f

/* Set the callback for bulk friend list changes, when it's expected that the version toxcore has will no longer match
 * the version may have.
 */
void m_callback_friend_list_change(Tox *tox, tox_friend_list_change_cb *function, void *user_data);

/* Set the callback for name changes.
 *  Function(uint32_t friendnumber, uint8_t *newname, size_t length)
 *  You are not responsible for freeing newname.
 */
<<<<<<< HEAD
void m_callback_namechange(Messenger *m, void (*function)(Messenger *m, uint32_t, const uint8_t *, size_t, void *));
=======
void m_callback_namechange(Tox *tox, void (*function)(Tox *tox, uint32_t, const uint8_t *, size_t, void *),
                           void *userdata);
>>>>>>> 802ca41f

/* Set the callback for status message changes.
 *  Function(uint32_t friendnumber, uint8_t *newstatus, size_t length)
 *
 *  You are not responsible for freeing newstatus
 */
<<<<<<< HEAD
void m_callback_statusmessage(Messenger *m, void (*function)(Messenger *m, uint32_t, const uint8_t *, size_t, void *));
=======
void m_callback_statusmessage(Tox *tox, void (*function)(Tox *tox, uint32_t, const uint8_t *, size_t, void *),
                              void *userdata);
>>>>>>> 802ca41f

/* Set the callback for status type changes.
 *  Function(uint32_t friendnumber, USERSTATUS kind)
 */
<<<<<<< HEAD
void m_callback_userstatus(Messenger *m, void (*function)(Messenger *m, uint32_t, unsigned int, void *));
=======
void m_callback_userstatus(Tox *tox, void (*function)(Tox *tox, uint32_t, unsigned int, void *),
                           void *userdata);
>>>>>>> 802ca41f

/* Set the callback for typing changes.
 *  Function(uint32_t friendnumber, uint8_t is_typing)
 */
<<<<<<< HEAD
void m_callback_typingchange(Messenger *m, void(*function)(Messenger *m, uint32_t, bool, void *));
=======
void m_callback_typingchange(Tox *tox, void(*function)(Tox *tox, uint32_t, _Bool, void *), void *userdata);
>>>>>>> 802ca41f

/* Set the callback for read receipts.
 *  Function(uint32_t friendnumber, uint32_t receipt)
 *
 *  If you are keeping a record of returns from m_sendmessage,
 *  receipt might be one of those values, meaning the message
 *  has been received on the other side.
 *  Since core doesn't track ids for you, receipt may not correspond to any message.
 *  In that case, you should discard it.
 */
<<<<<<< HEAD
void m_callback_read_receipt(Messenger *m, void (*function)(Messenger *m, uint32_t, uint32_t, void *));
=======
void m_callback_read_receipt(Tox *tox, void (*function)(Tox *tox, uint32_t, uint32_t, void *), void *userdata);
>>>>>>> 802ca41f

/* Set the callback for connection status changes.
 *  function(uint32_t friendnumber, uint8_t status)
 *
 *  Status:
 *    0 -- friend went offline after being previously online.
 *    1 -- friend went online.
 *
 *  Note that this callback is not called when adding friends, thus the "after
 *  being previously online" part.
 *  It's assumed that when adding friends, their connection status is offline.
 */
<<<<<<< HEAD
void m_callback_connectionstatus(Messenger *m, void (*function)(Messenger *m, uint32_t, unsigned int, void *));

=======
void m_callback_connectionstatus(Tox *tox, void (*function)(Tox *tox, uint32_t, unsigned int, void *),
                                 void *userdata);
>>>>>>> 802ca41f
/* Same as previous but for internal A/V core usage only */
void m_callback_connectionstatus_internal_av(Tox *tox, void (*function)(Tox *tox, uint32_t, uint8_t, void *),
        void *userdata);


/* Set the callback for typing changes.
 *  Function(unsigned int connection_status (0 = not connected, 1 = TCP only, 2 = UDP + TCP))
 */
<<<<<<< HEAD
void m_callback_core_connection(Messenger *m, void (*function)(Messenger *m, unsigned int, void *));
=======
void m_callback_core_connection(Tox *tox, void (*function)(Tox *tox, unsigned int, void *), void *userdata);
>>>>>>> 802ca41f

/**********CONFERENCES************/

/* Set the callback for conference invites.
 *
<<<<<<< HEAD
 *  Function(Messenger *m, uint32_t friendnumber, uint8_t *data, uint16_t length, void *userdata)
 */
void m_callback_conference_invite(Messenger *m, void (*function)(Messenger *m, uint32_t, const uint8_t *, uint16_t,
                                  void *));
=======
 *  Function(Tox *tox, uint32_t friendnumber, uint8_t *data, uint16_t length)
 */
void m_callback_group_invite(Tox *tox, void (*function)(Tox *tox, uint32_t, const uint8_t *, uint16_t));
>>>>>>> 802ca41f

/* Send a conference invite packet.
 *
 *  return 1 on success
 *  return 0 on failure
 */
<<<<<<< HEAD
int send_conference_invite_packet(const Messenger *m, int32_t friendnumber, const uint8_t *data, uint16_t length);
=======
int send_group_invite_packet(const Tox *tox, int32_t friendnumber, const uint8_t *data, uint16_t length);
>>>>>>> 802ca41f

/****************FILE SENDING*****************/


/* Set the callback for file send requests.
 *
 *  Function(Tox *tox, uint32_t friendnumber, uint32_t filenumber, uint32_t filetype, uint64_t filesize, uint8_t *filename, size_t filename_length, void *userdata)
 */
<<<<<<< HEAD
void callback_file_sendrequest(Messenger *m, void (*function)(Messenger *m,  uint32_t, uint32_t, uint32_t, uint64_t,
                               const uint8_t *, size_t, void *));
=======
void callback_file_sendrequest(Tox *tox, void (*function)(Tox *tox,  uint32_t, uint32_t, uint32_t, uint64_t,
                               const uint8_t *, size_t, void *), void *userdata);
>>>>>>> 802ca41f


/* Set the callback for file control requests.
 *
 *  Function(Tox *tox, uint32_t friendnumber, uint32_t filenumber, unsigned int control_type, void *userdata)
 *
 */
<<<<<<< HEAD
void callback_file_control(Messenger *m, void (*function)(Messenger *m, uint32_t, uint32_t, unsigned int, void *));
=======
void callback_file_control(Tox *tox, void (*function)(Tox *tox, uint32_t, uint32_t, unsigned int, void *),
                           void *userdata);
>>>>>>> 802ca41f

/* Set the callback for file data.
 *
 *  Function(Tox *tox, uint32_t friendnumber, uint32_t filenumber, uint64_t position, uint8_t *data, size_t length, void *userdata)
 *
 */
<<<<<<< HEAD
void callback_file_data(Messenger *m, void (*function)(Messenger *m, uint32_t, uint32_t, uint64_t, const uint8_t *,
                        size_t, void *));
=======
void callback_file_data(Tox *tox, void (*function)(Tox *tox, uint32_t, uint32_t, uint64_t, const uint8_t *,
                        size_t, void *), void *userdata);
>>>>>>> 802ca41f

/* Set the callback for file request chunk.
 *
 *  Function(Tox *tox, uint32_t friendnumber, uint32_t filenumber, uint64_t position, size_t length, void *userdata)
 *
 */
<<<<<<< HEAD
void callback_file_reqchunk(Messenger *m, void (*function)(Messenger *m, uint32_t, uint32_t, uint64_t, size_t, void *));
=======
void callback_file_reqchunk(Tox *tox, void (*function)(Tox *tox, uint32_t, uint32_t, uint64_t, size_t, void *),
                            void *userdata);
>>>>>>> 802ca41f


/* Copy the file transfer file id to file_id
 *
 * return 0 on success.
 * return -1 if friend not valid.
 * return -2 if filenumber not valid
 */
int file_get_id(const Tox *tox, int32_t friendnumber, uint32_t filenumber, uint8_t *file_id);

/* Send a file send request.
 * Maximum filename length is 255 bytes.
 *  return file number on success
 *  return -1 if friend not found.
 *  return -2 if filename length invalid.
 *  return -3 if no more file sending slots left.
 *  return -4 if could not send packet (friend offline).
 *
 */
long int new_filesender(const Tox *tox, int32_t friendnumber, uint32_t file_type, uint64_t filesize,
                        const uint8_t *file_id, const uint8_t *filename, uint16_t filename_length);

/* Send a file control request.
 *
 *  return 0 on success
 *  return -1 if friend not valid.
 *  return -2 if friend not online.
 *  return -3 if file number invalid.
 *  return -4 if file control is bad.
 *  return -5 if file already paused.
 *  return -6 if resume file failed because it was only paused by the other.
 *  return -7 if resume file failed because it wasn't paused.
 *  return -8 if packet failed to send.
 */
int file_control(const Tox *tox, int32_t friendnumber, uint32_t filenumber, unsigned int control);

/* Send a seek file control request.
 *
 *  return 0 on success
 *  return -1 if friend not valid.
 *  return -2 if friend not online.
 *  return -3 if file number invalid.
 *  return -4 if not receiving file.
 *  return -5 if file status wrong.
 *  return -6 if position bad.
 *  return -8 if packet failed to send.
 */
int file_seek(const Tox *tox, int32_t friendnumber, uint32_t filenumber, uint64_t position);

/* Send file data.
 *
 *  return 0 on success
 *  return -1 if friend not valid.
 *  return -2 if friend not online.
 *  return -3 if filenumber invalid.
 *  return -4 if file transfer not transferring.
 *  return -5 if bad data size.
 *  return -6 if packet queue full.
 *  return -7 if wrong position.
 */
int file_data(const Tox *tox, int32_t friendnumber, uint32_t filenumber, uint64_t position, const uint8_t *data,
              uint16_t length);

/* Give the number of bytes left to be sent/received.
 *
 *  send_receive is 0 if we want the sending files, 1 if we want the receiving.
 *
 *  return number of bytes remaining to be sent/received on success
 *  return 0 on failure
 */
uint64_t file_dataremaining(const Tox *tox, int32_t friendnumber, uint8_t filenumber, uint8_t send_receive);

/*************** A/V related ******************/

/* Set the callback for msi packets.
 *
 *  Function(Tox *tox, uint32_t friendnumber, uint8_t *data, uint16_t length, void *userdata)
 */
void m_callback_msi_packet(Tox *tox, void (*function)(Tox *tox, uint32_t, const uint8_t *, uint16_t, void *),
                           void *userdata);

/* Send an msi packet.
 *
 *  return 1 on success
 *  return 0 on failure
 */
int m_msi_packet(const Tox *tox, int32_t friendnumber, const uint8_t *data, uint16_t length);

/* Set handlers for lossy rtp packets.
 *
 * return -1 on failure.
 * return 0 on success.
 */
int m_callback_rtp_packet(Tox *tox, int32_t friendnumber, uint8_t byte, int (*packet_handler_callback)(Tox *tox,
                          uint32_t friendnumber, const uint8_t *data, uint16_t len, void *object), void *object);

/**********************************************/

/* Set handlers for custom lossy packets.
 *
 */
<<<<<<< HEAD
void custom_lossy_packet_registerhandler(Messenger *m, void (*packet_handler_callback)(Messenger *m,
        uint32_t friendnumber, const uint8_t *data, size_t len, void *object));
=======
void custom_lossy_packet_registerhandler(Tox *tox, void (*packet_handler_callback)(Tox *tox,
        uint32_t friendnumber, const uint8_t *data, size_t len, void *object), void *object);
>>>>>>> 802ca41f

/* High level function to send custom lossy packets.
 *
 * return -1 if friend invalid.
 * return -2 if length wrong.
 * return -3 if first byte invalid.
 * return -4 if friend offline.
 * return -5 if packet failed to send because of other error.
 * return 0 on success.
 */
<<<<<<< HEAD
int m_send_custom_lossy_packet(const Messenger *m, int32_t friendnumber, const uint8_t *data, uint32_t length);
=======
int send_custom_lossy_packet(const Tox *tox, int32_t friendnumber, const uint8_t *data, uint32_t length);
>>>>>>> 802ca41f


/* Set handlers for custom lossless packets.
 *
 */
<<<<<<< HEAD
void custom_lossless_packet_registerhandler(Messenger *m, void (*packet_handler_callback)(Messenger *m,
        uint32_t friendnumber, const uint8_t *data, size_t len, void *object));
=======
void custom_lossless_packet_registerhandler(Tox *tox, void (*packet_handler_callback)(Tox *tox,
        uint32_t friendnumber, const uint8_t *data, size_t len, void *object), void *object);
>>>>>>> 802ca41f

/* High level function to send custom lossless packets.
 *
 * return -1 if friend invalid.
 * return -2 if length wrong.
 * return -3 if first byte invalid.
 * return -4 if friend offline.
 * return -5 if packet failed to send because of other error.
 * return 0 on success.
 */
int send_custom_lossless_packet(const Tox *tox, int32_t friendnumber, const uint8_t *data, uint32_t length);

/**********************************************/

enum {
    MESSENGER_ERROR_NONE,
    MESSENGER_ERROR_PORT,
    MESSENGER_ERROR_TCP_SERVER,
    MESSENGER_ERROR_OTHER
};

/* Run this at startup.
 *  return allocated instance of Messenger on success.
 *  return 0 if there are problems.
 *
 *  if error is not NULL it will be set to one of the values in the enum above.
 */
Messenger *new_messenger(Tox* tox, Messenger_Options *options, unsigned int *error);

/* Run this before closing shop
 * Free all datastructures.
 */
void kill_messenger(Messenger *m);

/* The main loop that needs to be run at least 20 times per second. */
<<<<<<< HEAD
void do_messenger(Messenger *m, void *userdata);
=======
void do_messenger(Tox *m);
>>>>>>> 802ca41f

/* Return the time in milliseconds before do_messenger() should be called again
 * for optimal performance.
 *
 * returns time (in ms) before the next do_messenger() needs to be run on success.
 */
uint32_t messenger_run_interval(const Tox *tox);

/* SAVING AND LOADING FUNCTIONS: */

/* return size of the messenger data (for saving). */
uint32_t messenger_size(const Tox *tox);

/* Save the messenger in data (must be allocated memory of size Messenger_size()) */
uint8_t *messenger_save(const Tox *tox, uint8_t *data);

/* Loads the messenger data from the sections of the saved state */
int messenger_save_read_sections_callback(Tox *tox, const uint8_t *data, uint32_t length, uint16_t type);

/* Return the number of friends in the instance m.
 * You should use this to determine how much memory to allocate
 * for copy_friendlist. */
uint32_t count_friendlist(const Messenger *m);

/* Copy a list of valid friend IDs into the array out_list.
 * If out_list is NULL, returns 0.
 * Otherwise, returns the number of elements copied.
 * If the array was too small, the contents
 * of out_list will be truncated to list_size. */
uint32_t copy_friendlist(const Messenger *m, uint32_t *out_list, uint32_t list_size);

#endif<|MERGE_RESOLUTION|>--- conflicted
+++ resolved
@@ -26,15 +26,12 @@
 #ifndef MESSENGER_H
 #define MESSENGER_H
 
-<<<<<<< HEAD
-#include "friend_connection.h"
+#include "netcore.h"
 #include "friend_requests.h"
 #include "logger.h"
-=======
-#include "friend_requests.h"
 #include "tox_connection.h"
-#include "tox.h"
->>>>>>> 802ca41f
+
+#include <stdint.h>
 
 #define MAX_NAME_LENGTH 128
 /* TODO(irungentoo): this must depend on other variable. */
@@ -149,8 +146,7 @@
     USERSTATUS_AWAY,
     USERSTATUS_BUSY,
     USERSTATUS_INVALID
-}
-USERSTATUS;
+} USERSTATUS;
 
 #define FILE_ID_LENGTH 32
 
@@ -180,13 +176,10 @@
     FILE_PAUSE_BOTH
 };
 
-<<<<<<< HEAD
-=======
 /* This cannot be bigger than 256
  *    -- Why not? */
 #define MAX_CONCURRENT_FILE_PIPES 256
 
->>>>>>> 802ca41f
 enum {
     FILECONTROL_ACCEPT,
     FILECONTROL_PAUSE,
@@ -200,28 +193,23 @@
 };
 
 
-typedef struct Messenger Messenger;
-
 typedef struct {
-<<<<<<< HEAD
+    int friendcon_id;
     uint8_t real_pk[CRYPTO_PUBLIC_KEY_SIZE];
-    int friendcon_id;
-=======
+
     uint8_t status; //0 no device, 1-3 device confimed, 4-5 device is blocked
-    uint8_t     real_pk[crypto_box_PUBLICKEYBYTES];
-
-    int         friendcon_id;
 
     uint64_t    last_seen_time;
     uint8_t     last_connection_udp_tcp;
 } F_Device;
 
+typedef struct Tox Tox;
+
 typedef struct {
     F_Device    *dev_list;
     uint64_t    dev_count;
 
     uint8_t     user_devicelist_sent;
->>>>>>> 802ca41f
 
     uint64_t friendrequest_lastsent; // Time at which the last friend request was sent.
     uint32_t friendrequest_timeout; // The timeout between successful friendrequest sending attempts.
@@ -264,17 +252,12 @@
     struct Receipts *receipts_end;
 } Friend;
 
-<<<<<<< HEAD
+// typedef struct MDevice MDevice;
+
 struct Messenger {
-    Logger *log;
-=======
-
-typedef struct MDevice MDevice;
-typedef struct Tox Tox;
->>>>>>> 802ca41f
-
-struct Messenger {
-    Tox *tox;
+    Tox     *tox;
+    Netcore *ncore;
+    Logger  *log;
 
     TCP_Server *tcp_server;
     Friend_Requests fr;
@@ -289,89 +272,44 @@
     Friend *friendlist;
     uint32_t numfriends; /* This is the size of the friendlist array, not the actual number of friends */
 
-<<<<<<< HEAD
     uint8_t has_added_relays; // If the first connection has occurred in do_messenger
     Node_format loaded_relays[NUM_SAVED_TCP_RELAYS]; // Relays loaded from config
 
-    void (*friend_message)(struct Messenger *m, uint32_t, unsigned int, const uint8_t *, size_t, void *);
-    void (*friend_namechange)(struct Messenger *m, uint32_t, const uint8_t *, size_t, void *);
-    void (*friend_statusmessagechange)(struct Messenger *m, uint32_t, const uint8_t *, size_t, void *);
-    void (*friend_userstatuschange)(struct Messenger *m, uint32_t, unsigned int, void *);
-    void (*friend_typingchange)(struct Messenger *m, uint32_t, bool, void *);
-    void (*read_receipt)(struct Messenger *m, uint32_t, uint32_t, void *);
-    void (*friend_connectionstatuschange)(struct Messenger *m, uint32_t, unsigned int, void *);
-    void (*friend_connectionstatuschange_internal)(struct Messenger *m, uint32_t, uint8_t, void *);
+    void (*friend_list_change)(Tox *tox, void *userdata); /* TODO, does this fit better here? or in MDevice.c? */
+
+    void (*friend_message)(Tox *tox, uint32_t, unsigned int, const uint8_t *, size_t, void *);
+    void (*friend_namechange)(Tox *tox, uint32_t, const uint8_t *, size_t, void *);
+    void (*friend_statusmessagechange)(Tox *tox, uint32_t, const uint8_t *, size_t, void *);
+    void (*friend_userstatuschange)(Tox *tox, uint32_t, unsigned int, void *);
+    void (*friend_typingchange)(Tox *tox, uint32_t, bool, void *);
+    void (*read_receipt)(Tox *tox, uint32_t, uint32_t, void *);
+    void (*friend_connectionstatuschange)(Tox *tox, uint32_t, unsigned int, void *);
+    void (*friend_connectionstatuschange_internal)(Tox *tox, uint32_t, uint8_t, void *);
     void *friend_connectionstatuschange_internal_userdata;
 
     void *conferences_object; /* Set by new_groupchats()*/
-    void (*conference_invite)(struct Messenger *m, uint32_t, const uint8_t *, uint16_t, void *);
-=======
-    #define NUM_SAVED_TCP_RELAYS 8
-    uint8_t has_added_relays; // If the first connection has occurred in do_messenger
-    Node_format loaded_relays[NUM_SAVED_TCP_RELAYS]; // Relays loaded from config
-
-    void (*friend_message)(struct Tox *tox, uint32_t, unsigned int, const uint8_t *, size_t, void *);
-    void *friend_message_userdata;
-
-    tox_friend_list_change_cb (*friend_list_change); /* TODO, does this fit better here? or in MDevice.c? */
-    void *friend_list_change_userdata;
-
-    void (*friend_namechange)(struct Tox *tox, uint32_t, const uint8_t *, size_t, void *);
-    void *friend_namechange_userdata;
-    void (*friend_statusmessagechange)(struct Tox *tox, uint32_t, const uint8_t *, size_t, void *);
-    void *friend_statusmessagechange_userdata;
-    void (*friend_userstatuschange)(struct Tox *tox, uint32_t, unsigned int, void *);
-    void *friend_userstatuschange_userdata;
-    void (*friend_typingchange)(struct Tox *tox, uint32_t, _Bool, void *);
-    void *friend_typingchange_userdata;
-    void (*read_receipt)(struct Tox *tox, uint32_t, uint32_t, void *);
-    void *read_receipt_userdata;
-    void (*friend_connectionstatuschange)(struct Tox *tox, uint32_t, unsigned int, void *);
-    void *friend_connectionstatuschange_userdata;
-    void (*friend_connectionstatuschange_internal)(struct Tox *tox, uint32_t, uint8_t, void *);
-    void *friend_connectionstatuschange_internal_userdata;
-
-    void (*group_invite)(struct Tox *tox, uint32_t, const uint8_t *, uint16_t);
-    void (*group_message)(struct Tox *tox, uint32_t, const uint8_t *, uint16_t);
->>>>>>> 802ca41f
+    void (*conference_invite)(Tox *tox, uint32_t, const uint8_t *, uint16_t, void *);
 
     void (*file_sendrequest)(struct Tox *tox, uint32_t, uint32_t, uint32_t, uint64_t, const uint8_t *, size_t,
                              void *);
-<<<<<<< HEAD
-    void (*file_filecontrol)(struct Messenger *m, uint32_t, uint32_t, unsigned int, void *);
-    void (*file_filedata)(struct Messenger *m, uint32_t, uint32_t, uint64_t, const uint8_t *, size_t, void *);
-    void (*file_reqchunk)(struct Messenger *m, uint32_t, uint32_t, uint64_t, size_t, void *);
-=======
-    void *file_sendrequest_userdata;
-    void (*file_filecontrol)(struct Tox *tox, uint32_t, uint32_t, unsigned int, void *);
-    void *file_filecontrol_userdata;
-    void (*file_filedata)(struct Tox *tox, uint32_t, uint32_t, uint64_t, const uint8_t *, size_t, void *);
-    void *file_filedata_userdata;
-    void (*file_reqchunk)(struct Tox *tox, uint32_t, uint32_t, uint64_t, size_t, void *);
-    void *file_reqchunk_userdata;
->>>>>>> 802ca41f
+    void (*file_filecontrol)(Tox *tox, uint32_t, uint32_t, unsigned int, void *);
+    void (*file_filedata)(Tox *tox, uint32_t, uint32_t, uint64_t, const uint8_t *, size_t, void *);
+    void (*file_reqchunk)(Tox *tox, uint32_t, uint32_t, uint64_t, size_t, void *);
 
     void (*msi_packet)(struct Tox *tox, uint32_t, const uint8_t *, uint16_t, void *);
     void *msi_packet_userdata;
 
-<<<<<<< HEAD
-    void (*lossy_packethandler)(struct Messenger *m, uint32_t, const uint8_t *, size_t, void *);
-    void (*lossless_packethandler)(struct Messenger *m, uint32_t, const uint8_t *, size_t, void *);
-
-    void (*core_connection_change)(struct Messenger *m, unsigned int, void *);
-=======
-    void (*lossy_packethandler)(struct Tox *tox, uint32_t, const uint8_t *, size_t, void *);
-    void *lossy_packethandler_userdata;
-    void (*lossless_packethandler)(struct Tox *tox, uint32_t, const uint8_t *, size_t, void *);
-    void *lossless_packethandler_userdata;
-
-    void (*core_connection_change)(struct Tox *tox, unsigned int, void *);
-    void *core_connection_change_userdata;
->>>>>>> 802ca41f
+    void (*lossy_packethandler)(Tox *tox, uint32_t, const uint8_t *, size_t, void *);
+    void (*lossless_packethandler)(Tox *tox, uint32_t, const uint8_t *, size_t, void *);
+
+    void (*core_connection_change)(Tox *tox, unsigned int, void *);
+
     unsigned int last_connection_status;
 
     Messenger_Options options;
 };
+
+typedef struct Messenger Messenger;
 
 /** realloc the friendlist of @m to @num
  *
@@ -382,7 +320,7 @@
  *
  *  return FRIEND_ADDRESS_SIZE byte address to give to others.
  */
-void getaddress(const Tox *tox, uint8_t *address);
+void getaddress(const Messenger *m, uint8_t *address);
 
 /* Add a friend.
  * Set the data that will be sent along with friend request.
@@ -401,7 +339,7 @@
  *  (the nospam for that friend was set to the new one).
  *  return -8 if increasing the friend list size fails.
  */
-int32_t m_addfriend(Tox *tox, const uint8_t *address, const uint8_t *data, uint16_t length);
+int32_t m_addfriend(Messenger *m, const uint8_t *address, const uint8_t *data, uint16_t length);
 
 /* Add a friend without sending a friendrequest.
  *  return the friend number if success.
@@ -410,10 +348,10 @@
  *  return -6 if bad checksum in address.
  *  return -8 if increasing the friend list size fails.
  */
-int32_t m_addfriend_norequest(Tox *tox, const uint8_t *real_pk);
+int32_t m_addfriend_norequest(Messenger *m, const uint8_t *real_pk);
 
 /* TODO document this FXN */
-int32_t m_add_device_to_friend(Tox *tox, const uint8_t *address, uint32_t friend_number);
+int32_t m_add_device_to_friend(Messenger *m, const uint8_t *address, uint32_t friend_number);
 
 /*  return the friend number associated to that client id.
  *  return -1 if no such friend.
@@ -431,19 +369,19 @@
  *  return 0 if success
  *  return -1 if failure
  */
-int get_real_pk(const Tox *tox, int32_t friendnumber, uint8_t *real_pk);
+int get_real_pk(const Messenger *m, int32_t friendnumber, uint8_t *real_pk);
 
 /*  return friend connection id on success.
  *  return -1 if failure.
  */
-int getfriendcon_id(const Tox *tox, int32_t friendnumber);
+int getfriendcon_id(const Messenger *m, int32_t friendnumber);
 
 /* Remove a friend.
  *
  *  return 0 if success
  *  return -1 if failure
  */
-int m_delfriend(Tox *tox, int32_t friendnumber);
+int m_delfriend(Messenger *m, int32_t friendnumber);
 
 /* Checks friend's connecting status.
  *
@@ -452,16 +390,16 @@
  *  return CONNECTION_NONE (0) if friend is not connected to us (Offline).
  *  return -1 on failure.
  */
-int m_get_friend_connectionstatus(const Tox *tox, int32_t friendnumber);
-
-int m_get_friend_connectionstatus_device(const Tox *tox, int32_t friendnumber, uint32_t dev_id);
+int m_get_friend_connectionstatus(const Messenger *m, int32_t friendnumber);
+
+int m_get_friend_connectionstatus_device(const Messenger *m, int32_t friendnumber, uint32_t dev_id);
 
 /* Checks if there exists a friend with given friendnumber.
  *
  *  return 1 if friend exists.
  *  return 0 if friend doesn't exist.
  */
-int m_friend_exists(const Tox *tox, int32_t friendnumber);
+int m_friend_exists(const Messenger *m, int32_t friendnumber);
 
 /* Send a message of type to an online friend.
  *
@@ -474,7 +412,7 @@
  *
  *  the value in message_id will be passed to your read_receipt callback when the other receives the message.
  */
-int m_send_message_generic(Tox *tox, int32_t fr_num, uint8_t type, const uint8_t *message, uint32_t length,
+int m_send_message_generic(Messenger *m, int32_t fr_num, uint8_t type, const uint8_t *message, uint32_t length,
                            uint32_t *message_id);
 
 
@@ -519,8 +457,8 @@
 /*  return the length of name, including null on success.
  *  return -1 on failure.
  */
-int m_get_name_size(const Tox *tox, int32_t friendnumber);
-int m_get_self_name_size(const Tox *tox);
+int m_get_name_size(const Messenger *m, int32_t friendnumber);
+int m_get_self_name_size(const Messenger *m);
 
 /* Set our user status.
  * You are responsible for freeing status after.
@@ -528,14 +466,14 @@
  *  returns 0 on success.
  *  returns -1 on failure.
  */
-int m_set_statusmessage(Tox *tox, const uint8_t *status, uint16_t length);
-int m_set_userstatus(Tox *tox, uint8_t status);
+int m_set_statusmessage(Messenger *m, const uint8_t *status, uint16_t length);
+int m_set_userstatus(Messenger *m, uint8_t status);
 
 /*  return the length of friendnumber's status message, including null on success.
  *  return -1 on failure.
  */
-int m_get_statusmessage_size(const Tox *tox, int32_t friendnumber);
-int m_get_self_statusmessage_size(const Tox *t);
+int m_get_statusmessage_size(const Messenger *m, int32_t friendnumber);
+int m_get_self_statusmessage_size(const Messenger *m);
 
 /* Copy friendnumber's status message into buf, truncating if size is over maxlen.
  * Get the size you need to allocate from m_get_statusmessage_size.
@@ -544,22 +482,22 @@
  * returns the length of the copied data on success
  * retruns -1 on failure.
  */
-int m_copy_statusmessage(const Tox *tox, int32_t friendnumber, uint8_t *buf, uint32_t maxlen);
-int m_copy_self_statusmessage(const Tox *tox, uint8_t *buf);
+int m_copy_statusmessage(const Messenger *m, int32_t friendnumber, uint8_t *buf, uint32_t maxlen);
+int m_copy_self_statusmessage(const Messenger *m, uint8_t *buf);
 
 /*  return one of USERSTATUS values.
  *  Values unknown to your application should be represented as USERSTATUS_NONE.
  *  As above, the self variant will return our own USERSTATUS.
  *  If friendnumber is invalid, this shall return USERSTATUS_INVALID.
  */
-uint8_t m_get_userstatus(const Tox *tox, int32_t friendnumber);
-uint8_t m_get_self_userstatus(const Tox *t);
+uint8_t m_get_userstatus(const Messenger *m, int32_t friendnumber);
+uint8_t m_get_self_userstatus(const Messenger *m);
 
 
 /* returns timestamp of last time friendnumber was seen online or 0 if never seen.
  * if friendnumber is invalid this function will return UINT64_MAX.
  */
-uint64_t m_get_last_online(const Tox *tox, int32_t friendnumber);
+uint64_t m_get_last_online(const Messenger *m, int32_t friendnumber);
 
 /* Set our typing status for a friend.
  * You are responsible for turning it on or off.
@@ -567,14 +505,14 @@
  * returns 0 on success.
  * returns -1 on failure.
  */
-int m_set_usertyping(Tox *tox, int32_t friendnumber, uint8_t is_typing);
+int m_set_usertyping(Messenger *m, int32_t friendnumber, uint8_t is_typing);
 
 /* Get the typing status of a friend.
  *
  * returns 0 if friend is not typing.
  * returns 1 if friend is typing.
  */
-int m_get_istyping(const Tox *tox, int32_t friendnumber);
+int m_get_istyping(const Messenger *m, int32_t friendnumber);
 
 /* Set the status message for a friend
  *
@@ -591,71 +529,42 @@
 /* Set the function that will be executed when a friend request is received.
  *  Function format is function(uint8_t * public_key, uint8_t * data, size_t length)
  */
-<<<<<<< HEAD
-void m_callback_friendrequest(Messenger *m, void (*function)(Messenger *m, const uint8_t *, const uint8_t *, size_t,
+void m_callback_friendrequest(Messenger *m, void (*function)(Tox *tox, const uint8_t *, const uint8_t *, size_t,
                               void *));
-=======
-void m_callback_friendrequest(Tox *tox, void (*function)(Tox *tox, const uint8_t *, const uint8_t *, size_t,
-                              void *), void *userdata);
->>>>>>> 802ca41f
 
 /* Set the function that will be executed when a message from a friend is received.
  *  Function format is: function(uint32_t friendnumber, unsigned int type, uint8_t * message, uint32_t length)
  */
-<<<<<<< HEAD
-void m_callback_friendmessage(Messenger *m, void (*function)(Messenger *m, uint32_t, unsigned int, const uint8_t *,
+void m_callback_friendmessage(Messenger *m, void (*function)(Tox *tox, uint32_t, unsigned int, const uint8_t *,
                               size_t, void *));
-=======
-void m_callback_friendmessage(Tox *tox, void (*function)(Tox *tox, uint32_t, unsigned int, const uint8_t *,
-                              size_t, void *), void *userdata);
->>>>>>> 802ca41f
 
 /* Set the callback for bulk friend list changes, when it's expected that the version toxcore has will no longer match
  * the version may have.
  */
-void m_callback_friend_list_change(Tox *tox, tox_friend_list_change_cb *function, void *user_data);
+void m_callback_friend_list_change(Messenger *m, void (*function)(Tox *tox, void *userdata));
 
 /* Set the callback for name changes.
  *  Function(uint32_t friendnumber, uint8_t *newname, size_t length)
  *  You are not responsible for freeing newname.
  */
-<<<<<<< HEAD
-void m_callback_namechange(Messenger *m, void (*function)(Messenger *m, uint32_t, const uint8_t *, size_t, void *));
-=======
-void m_callback_namechange(Tox *tox, void (*function)(Tox *tox, uint32_t, const uint8_t *, size_t, void *),
-                           void *userdata);
->>>>>>> 802ca41f
+void m_callback_namechange(Messenger *m, void (*function)(Tox *tox, uint32_t, const uint8_t *, size_t, void *));
 
 /* Set the callback for status message changes.
  *  Function(uint32_t friendnumber, uint8_t *newstatus, size_t length)
  *
  *  You are not responsible for freeing newstatus
  */
-<<<<<<< HEAD
-void m_callback_statusmessage(Messenger *m, void (*function)(Messenger *m, uint32_t, const uint8_t *, size_t, void *));
-=======
-void m_callback_statusmessage(Tox *tox, void (*function)(Tox *tox, uint32_t, const uint8_t *, size_t, void *),
-                              void *userdata);
->>>>>>> 802ca41f
+void m_callback_statusmessage(Messenger *m, void (*function)(Tox *tox, uint32_t, const uint8_t *, size_t, void *));
 
 /* Set the callback for status type changes.
  *  Function(uint32_t friendnumber, USERSTATUS kind)
  */
-<<<<<<< HEAD
-void m_callback_userstatus(Messenger *m, void (*function)(Messenger *m, uint32_t, unsigned int, void *));
-=======
-void m_callback_userstatus(Tox *tox, void (*function)(Tox *tox, uint32_t, unsigned int, void *),
-                           void *userdata);
->>>>>>> 802ca41f
+void m_callback_userstatus(Messenger *m, void (*function)(Tox *tox, uint32_t, unsigned int, void *));
 
 /* Set the callback for typing changes.
  *  Function(uint32_t friendnumber, uint8_t is_typing)
  */
-<<<<<<< HEAD
-void m_callback_typingchange(Messenger *m, void(*function)(Messenger *m, uint32_t, bool, void *));
-=======
-void m_callback_typingchange(Tox *tox, void(*function)(Tox *tox, uint32_t, _Bool, void *), void *userdata);
->>>>>>> 802ca41f
+void m_callback_typingchange(Messenger *m, void (*function)(Tox *tox, uint32_t, bool, void *));
 
 /* Set the callback for read receipts.
  *  Function(uint32_t friendnumber, uint32_t receipt)
@@ -666,11 +575,7 @@
  *  Since core doesn't track ids for you, receipt may not correspond to any message.
  *  In that case, you should discard it.
  */
-<<<<<<< HEAD
-void m_callback_read_receipt(Messenger *m, void (*function)(Messenger *m, uint32_t, uint32_t, void *));
-=======
-void m_callback_read_receipt(Tox *tox, void (*function)(Tox *tox, uint32_t, uint32_t, void *), void *userdata);
->>>>>>> 802ca41f
+void m_callback_read_receipt(Messenger *m, void (*function)(Tox *tox, uint32_t, uint32_t, void *));
 
 /* Set the callback for connection status changes.
  *  function(uint32_t friendnumber, uint8_t status)
@@ -683,52 +588,33 @@
  *  being previously online" part.
  *  It's assumed that when adding friends, their connection status is offline.
  */
-<<<<<<< HEAD
-void m_callback_connectionstatus(Messenger *m, void (*function)(Messenger *m, uint32_t, unsigned int, void *));
-
-=======
-void m_callback_connectionstatus(Tox *tox, void (*function)(Tox *tox, uint32_t, unsigned int, void *),
-                                 void *userdata);
->>>>>>> 802ca41f
+void m_callback_connectionstatus(Messenger *m, void (*function)(Tox *tox, uint32_t, unsigned int, void *));
+
 /* Same as previous but for internal A/V core usage only */
-void m_callback_connectionstatus_internal_av(Tox *tox, void (*function)(Tox *tox, uint32_t, uint8_t, void *),
+void m_callback_connectionstatus_internal_av(Messenger *m, void (*function)(Tox *tox, uint32_t, uint8_t, void *),
         void *userdata);
 
 
 /* Set the callback for typing changes.
  *  Function(unsigned int connection_status (0 = not connected, 1 = TCP only, 2 = UDP + TCP))
  */
-<<<<<<< HEAD
-void m_callback_core_connection(Messenger *m, void (*function)(Messenger *m, unsigned int, void *));
-=======
-void m_callback_core_connection(Tox *tox, void (*function)(Tox *tox, unsigned int, void *), void *userdata);
->>>>>>> 802ca41f
+void m_callback_core_connection(Messenger *m, void (*function)(Tox *tox, unsigned int, void *));
 
 /**********CONFERENCES************/
 
 /* Set the callback for conference invites.
  *
-<<<<<<< HEAD
  *  Function(Messenger *m, uint32_t friendnumber, uint8_t *data, uint16_t length, void *userdata)
  */
-void m_callback_conference_invite(Messenger *m, void (*function)(Messenger *m, uint32_t, const uint8_t *, uint16_t,
+void m_callback_conference_invite(Messenger *m, void (*function)(Tox *tox, uint32_t, const uint8_t *, uint16_t,
                                   void *));
-=======
- *  Function(Tox *tox, uint32_t friendnumber, uint8_t *data, uint16_t length)
- */
-void m_callback_group_invite(Tox *tox, void (*function)(Tox *tox, uint32_t, const uint8_t *, uint16_t));
->>>>>>> 802ca41f
 
 /* Send a conference invite packet.
  *
  *  return 1 on success
  *  return 0 on failure
  */
-<<<<<<< HEAD
 int send_conference_invite_packet(const Messenger *m, int32_t friendnumber, const uint8_t *data, uint16_t length);
-=======
-int send_group_invite_packet(const Tox *tox, int32_t friendnumber, const uint8_t *data, uint16_t length);
->>>>>>> 802ca41f
 
 /****************FILE SENDING*****************/
 
@@ -737,13 +623,9 @@
  *
  *  Function(Tox *tox, uint32_t friendnumber, uint32_t filenumber, uint32_t filetype, uint64_t filesize, uint8_t *filename, size_t filename_length, void *userdata)
  */
-<<<<<<< HEAD
-void callback_file_sendrequest(Messenger *m, void (*function)(Messenger *m,  uint32_t, uint32_t, uint32_t, uint64_t,
+
+void callback_file_sendrequest(Messenger *m, void (*function)(Tox *tox, uint32_t, uint32_t, uint32_t, uint64_t,
                                const uint8_t *, size_t, void *));
-=======
-void callback_file_sendrequest(Tox *tox, void (*function)(Tox *tox,  uint32_t, uint32_t, uint32_t, uint64_t,
-                               const uint8_t *, size_t, void *), void *userdata);
->>>>>>> 802ca41f
 
 
 /* Set the callback for file control requests.
@@ -751,37 +633,22 @@
  *  Function(Tox *tox, uint32_t friendnumber, uint32_t filenumber, unsigned int control_type, void *userdata)
  *
  */
-<<<<<<< HEAD
-void callback_file_control(Messenger *m, void (*function)(Messenger *m, uint32_t, uint32_t, unsigned int, void *));
-=======
-void callback_file_control(Tox *tox, void (*function)(Tox *tox, uint32_t, uint32_t, unsigned int, void *),
-                           void *userdata);
->>>>>>> 802ca41f
+void callback_file_control(Messenger *m, void (*function)(Tox *tox, uint32_t, uint32_t, unsigned int, void *));
 
 /* Set the callback for file data.
  *
  *  Function(Tox *tox, uint32_t friendnumber, uint32_t filenumber, uint64_t position, uint8_t *data, size_t length, void *userdata)
  *
  */
-<<<<<<< HEAD
-void callback_file_data(Messenger *m, void (*function)(Messenger *m, uint32_t, uint32_t, uint64_t, const uint8_t *,
+void callback_file_data(Messenger *m, void (*function)(Tox *tox, uint32_t, uint32_t, uint64_t, const uint8_t *,
                         size_t, void *));
-=======
-void callback_file_data(Tox *tox, void (*function)(Tox *tox, uint32_t, uint32_t, uint64_t, const uint8_t *,
-                        size_t, void *), void *userdata);
->>>>>>> 802ca41f
 
 /* Set the callback for file request chunk.
  *
  *  Function(Tox *tox, uint32_t friendnumber, uint32_t filenumber, uint64_t position, size_t length, void *userdata)
  *
  */
-<<<<<<< HEAD
-void callback_file_reqchunk(Messenger *m, void (*function)(Messenger *m, uint32_t, uint32_t, uint64_t, size_t, void *));
-=======
-void callback_file_reqchunk(Tox *tox, void (*function)(Tox *tox, uint32_t, uint32_t, uint64_t, size_t, void *),
-                            void *userdata);
->>>>>>> 802ca41f
+void callback_file_reqchunk(Messenger *m, void (*function)(Tox *tox, uint32_t, uint32_t, uint64_t, size_t, void *));
 
 
 /* Copy the file transfer file id to file_id
@@ -790,7 +657,7 @@
  * return -1 if friend not valid.
  * return -2 if filenumber not valid
  */
-int file_get_id(const Tox *tox, int32_t friendnumber, uint32_t filenumber, uint8_t *file_id);
+int file_get_id(const Messenger *m, int32_t friendnumber, uint32_t filenumber, uint8_t *file_id);
 
 /* Send a file send request.
  * Maximum filename length is 255 bytes.
@@ -801,7 +668,7 @@
  *  return -4 if could not send packet (friend offline).
  *
  */
-long int new_filesender(const Tox *tox, int32_t friendnumber, uint32_t file_type, uint64_t filesize,
+long int new_filesender(const Messenger *m, int32_t friendnumber, uint32_t file_type, uint64_t filesize,
                         const uint8_t *file_id, const uint8_t *filename, uint16_t filename_length);
 
 /* Send a file control request.
@@ -816,7 +683,7 @@
  *  return -7 if resume file failed because it wasn't paused.
  *  return -8 if packet failed to send.
  */
-int file_control(const Tox *tox, int32_t friendnumber, uint32_t filenumber, unsigned int control);
+int file_control(const Messenger *m, int32_t friendnumber, uint32_t filenumber, unsigned int control);
 
 /* Send a seek file control request.
  *
@@ -829,7 +696,7 @@
  *  return -6 if position bad.
  *  return -8 if packet failed to send.
  */
-int file_seek(const Tox *tox, int32_t friendnumber, uint32_t filenumber, uint64_t position);
+int file_seek(const Messenger *m, int32_t friendnumber, uint32_t filenumber, uint64_t position);
 
 /* Send file data.
  *
@@ -842,7 +709,7 @@
  *  return -6 if packet queue full.
  *  return -7 if wrong position.
  */
-int file_data(const Tox *tox, int32_t friendnumber, uint32_t filenumber, uint64_t position, const uint8_t *data,
+int file_data(const Messenger *m, int32_t friendnumber, uint32_t filenumber, uint64_t position, const uint8_t *data,
               uint16_t length);
 
 /* Give the number of bytes left to be sent/received.
@@ -852,7 +719,7 @@
  *  return number of bytes remaining to be sent/received on success
  *  return 0 on failure
  */
-uint64_t file_dataremaining(const Tox *tox, int32_t friendnumber, uint8_t filenumber, uint8_t send_receive);
+uint64_t file_dataremaining(const Messenger *m, int32_t friendnumber, uint8_t filenumber, uint8_t send_receive);
 
 /*************** A/V related ******************/
 
@@ -860,7 +727,7 @@
  *
  *  Function(Tox *tox, uint32_t friendnumber, uint8_t *data, uint16_t length, void *userdata)
  */
-void m_callback_msi_packet(Tox *tox, void (*function)(Tox *tox, uint32_t, const uint8_t *, uint16_t, void *),
+void m_callback_msi_packet(Messenger *m, void (*function)(Tox *tox, uint32_t, const uint8_t *, uint16_t, void *),
                            void *userdata);
 
 /* Send an msi packet.
@@ -868,14 +735,14 @@
  *  return 1 on success
  *  return 0 on failure
  */
-int m_msi_packet(const Tox *tox, int32_t friendnumber, const uint8_t *data, uint16_t length);
+int m_msi_packet(const Messenger *m, int32_t friendnumber, const uint8_t *data, uint16_t length);
 
 /* Set handlers for lossy rtp packets.
  *
  * return -1 on failure.
  * return 0 on success.
  */
-int m_callback_rtp_packet(Tox *tox, int32_t friendnumber, uint8_t byte, int (*packet_handler_callback)(Tox *tox,
+int m_callback_rtp_packet(Messenger *m, int32_t friendnumber, uint8_t byte, int (*packet_handler_callback)(Tox *tox,
                           uint32_t friendnumber, const uint8_t *data, uint16_t len, void *object), void *object);
 
 /**********************************************/
@@ -883,13 +750,8 @@
 /* Set handlers for custom lossy packets.
  *
  */
-<<<<<<< HEAD
-void custom_lossy_packet_registerhandler(Messenger *m, void (*packet_handler_callback)(Messenger *m,
+void custom_lossy_packet_registerhandler(Messenger *m, void (*packet_handler_callback)(Tox *tox,
         uint32_t friendnumber, const uint8_t *data, size_t len, void *object));
-=======
-void custom_lossy_packet_registerhandler(Tox *tox, void (*packet_handler_callback)(Tox *tox,
-        uint32_t friendnumber, const uint8_t *data, size_t len, void *object), void *object);
->>>>>>> 802ca41f
 
 /* High level function to send custom lossy packets.
  *
@@ -900,23 +762,14 @@
  * return -5 if packet failed to send because of other error.
  * return 0 on success.
  */
-<<<<<<< HEAD
-int m_send_custom_lossy_packet(const Messenger *m, int32_t friendnumber, const uint8_t *data, uint32_t length);
-=======
-int send_custom_lossy_packet(const Tox *tox, int32_t friendnumber, const uint8_t *data, uint32_t length);
->>>>>>> 802ca41f
+int m_send_custom_lossy_packet(const Messenger *m, uint32_t friendnumber, const uint8_t *data, uint32_t length);
 
 
 /* Set handlers for custom lossless packets.
  *
  */
-<<<<<<< HEAD
-void custom_lossless_packet_registerhandler(Messenger *m, void (*packet_handler_callback)(Messenger *m,
+void custom_lossless_packet_registerhandler(Messenger *m, void (*packet_handler_callback)(Tox *tox,
         uint32_t friendnumber, const uint8_t *data, size_t len, void *object));
-=======
-void custom_lossless_packet_registerhandler(Tox *tox, void (*packet_handler_callback)(Tox *tox,
-        uint32_t friendnumber, const uint8_t *data, size_t len, void *object), void *object);
->>>>>>> 802ca41f
 
 /* High level function to send custom lossless packets.
  *
@@ -927,7 +780,7 @@
  * return -5 if packet failed to send because of other error.
  * return 0 on success.
  */
-int send_custom_lossless_packet(const Tox *tox, int32_t friendnumber, const uint8_t *data, uint32_t length);
+int send_custom_lossless_packet(const Messenger *m, int32_t friendnumber, const uint8_t *data, uint32_t length);
 
 /**********************************************/
 
@@ -944,7 +797,7 @@
  *
  *  if error is not NULL it will be set to one of the values in the enum above.
  */
-Messenger *new_messenger(Tox* tox, Messenger_Options *options, unsigned int *error);
+Messenger *messenger_new(Tox* tox, Messenger_Options *options, unsigned int *error);
 
 /* Run this before closing shop
  * Free all datastructures.
@@ -952,29 +805,25 @@
 void kill_messenger(Messenger *m);
 
 /* The main loop that needs to be run at least 20 times per second. */
-<<<<<<< HEAD
 void do_messenger(Messenger *m, void *userdata);
-=======
-void do_messenger(Tox *m);
->>>>>>> 802ca41f
 
 /* Return the time in milliseconds before do_messenger() should be called again
  * for optimal performance.
  *
  * returns time (in ms) before the next do_messenger() needs to be run on success.
  */
-uint32_t messenger_run_interval(const Tox *tox);
+uint32_t messenger_run_interval(const Messenger *m);
 
 /* SAVING AND LOADING FUNCTIONS: */
 
 /* return size of the messenger data (for saving). */
-uint32_t messenger_size(const Tox *tox);
+uint32_t messenger_size(const Messenger *m);
 
 /* Save the messenger in data (must be allocated memory of size Messenger_size()) */
-uint8_t *messenger_save(const Tox *tox, uint8_t *data);
+uint8_t *messenger_save(const Messenger *m, uint8_t *data);
 
 /* Loads the messenger data from the sections of the saved state */
-int messenger_save_read_sections_callback(Tox *tox, const uint8_t *data, uint32_t length, uint16_t type);
+int messenger_save_read_sections_callback(Messenger *m, const uint8_t *data, uint32_t length, uint16_t type);
 
 /* Return the number of friends in the instance m.
  * You should use this to determine how much memory to allocate
