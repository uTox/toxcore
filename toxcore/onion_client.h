/*
* onion_client.h -- Implementation of the client part of docs/Prevent_Tracking.txt
*                   (The part that uses the onion stuff to connect to the friend)
*
*  Copyright (C) 2013 Tox project All Rights Reserved.
*
*  This file is part of Tox.
*
*  Tox is free software: you can redistribute it and/or modify
*  it under the terms of the GNU General Public License as published by
*  the Free Software Foundation, either version 3 of the License, or
*  (at your option) any later version.
*
*  Tox is distributed in the hope that it will be useful,
*  but WITHOUT ANY WARRANTY; without even the implied warranty of
*  MERCHANTABILITY or FITNESS FOR A PARTICULAR PURPOSE.  See the
*  GNU General Public License for more details.
*
*  You should have received a copy of the GNU General Public License
*  along with Tox.  If not, see <http://www.gnu.org/licenses/>.
*
*/

#ifndef ONION_CLIENT_H
#define ONION_CLIENT_H

#include "net_crypto.h"
#include "onion_announce.h"
#include "ping_array.h"

#define MAX_ONION_CLIENTS 8
#define MAX_ONION_CLIENTS_ANNOUNCE 12 /* Number of nodes to announce ourselves to. */
#define ONION_NODE_PING_INTERVAL 15
#define ONION_NODE_TIMEOUT (ONION_NODE_PING_INTERVAL * 3)

/* The interval in seconds at which to tell our friends where we are */
#define ONION_DHTPK_SEND_INTERVAL 30
#define DHT_DHTPK_SEND_INTERVAL 20

#define NUMBER_ONION_PATHS 6

/* The timeout the first time the path is added and
   then for all the next consecutive times */
#define ONION_PATH_FIRST_TIMEOUT 4
#define ONION_PATH_TIMEOUT 10
#define ONION_PATH_MAX_LIFETIME 1200
#define ONION_PATH_MAX_NO_RESPONSE_USES 4

#define MAX_STORED_PINGED_NODES 9
#define MIN_NODE_PING_TIME 10

#define MAX_PATH_NODES 32

/* If no packets are received within that interval tox will
 * be considered offline.
 */
#define ONION_OFFLINE_TIMEOUT (ONION_NODE_PING_INTERVAL * 1.25)

/* Onion data packet ids. */
#define ONION_DATA_FRIEND_REQ CRYPTO_PACKET_FRIEND_REQ
#define ONION_DATA_DHTPK CRYPTO_PACKET_DHTPK

typedef struct {
    uint8_t     public_key[CRYPTO_PUBLIC_KEY_SIZE];
    IP_Port     ip_port;
    uint8_t     ping_id[ONION_PING_ID_SIZE];
    uint8_t     data_public_key[CRYPTO_PUBLIC_KEY_SIZE];
    uint8_t     is_stored;

    uint64_t    timestamp;

    uint64_t    last_pinged;

    uint32_t    path_used;
} Onion_Node;

typedef struct {
    Onion_Path paths[NUMBER_ONION_PATHS];
    uint64_t last_path_success[NUMBER_ONION_PATHS];
    uint64_t last_path_used[NUMBER_ONION_PATHS];
    uint64_t path_creation_time[NUMBER_ONION_PATHS];
    /* number of times used without success. */
    unsigned int last_path_used_times[NUMBER_ONION_PATHS];
} Onion_Client_Paths;

typedef struct {
    uint8_t     public_key[CRYPTO_PUBLIC_KEY_SIZE];
    uint64_t    timestamp;
} Last_Pinged;

typedef struct {
    uint8_t status; /* 0 if friend is not valid, 1 if friend is valid.*/
    uint8_t is_online; /* Set by the onion_set_friend_status function. */

    uint8_t know_dht_public_key; /* 0 if we don't know the dht public key of the other, 1 if we do. */
    uint8_t dht_public_key[CRYPTO_PUBLIC_KEY_SIZE];
    uint8_t real_public_key[CRYPTO_PUBLIC_KEY_SIZE];

    Onion_Node clients_list[MAX_ONION_CLIENTS];
    uint8_t temp_public_key[CRYPTO_PUBLIC_KEY_SIZE];
    uint8_t temp_secret_key[CRYPTO_SECRET_KEY_SIZE];

    uint64_t last_dht_pk_onion_sent;
    uint64_t last_dht_pk_dht_sent;

    uint64_t last_noreplay;

    uint64_t last_seen;

    Last_Pinged last_pinged[MAX_STORED_PINGED_NODES];
    uint8_t last_pinged_index;

    int (*tcp_relay_node_callback)(void *object, uint32_t number, IP_Port ip_port, const uint8_t *public_key);
    void *tcp_relay_node_callback_object;
    uint32_t tcp_relay_node_callback_number;

    void (*dht_pk_callback)(void *data, int32_t number, const uint8_t *dht_public_key, void *userdata);
    void *dht_pk_callback_object;
    uint32_t dht_pk_callback_number;

    uint32_t run_count;
} Onion_Friend;

typedef int (*oniondata_handler_callback)(void *object, const uint8_t *source_pubkey, const uint8_t *data,
        uint16_t len, void *userdata);

struct Onion_Client {
    DHT     *dht;
    Net_Crypto *c;
    Networking_Core *net;
    Onion_Friend    *friends_list;
    uint16_t       num_friends;

    Onion_Node clients_announce_list[MAX_ONION_CLIENTS_ANNOUNCE];

    Onion_Client_Paths onion_paths_self;
    Onion_Client_Paths onion_paths_friends;

    uint8_t secret_symmetric_key[CRYPTO_SYMMETRIC_KEY_SIZE];
    uint64_t last_run, first_run;

    uint8_t temp_public_key[CRYPTO_PUBLIC_KEY_SIZE];
    uint8_t temp_secret_key[CRYPTO_SECRET_KEY_SIZE];

    Last_Pinged last_pinged[MAX_STORED_PINGED_NODES];

    Node_format path_nodes[MAX_PATH_NODES];
    uint16_t path_nodes_index;

    Node_format path_nodes_bs[MAX_PATH_NODES];
    uint16_t path_nodes_index_bs;

    Ping_Array announce_ping_array;
    uint8_t last_pinged_index;
    struct {
        oniondata_handler_callback function;
        void *object;
    } Onion_Data_Handlers[256];

    uint64_t last_packet_recv;

    unsigned int onion_connected;
<<<<<<< HEAD
    bool UDP_connected;
} Onion_Client;
=======
    _Bool UDP_connected;
};
>>>>>>> 802ca41f

typedef struct Onion_Client Onion_Client;

/* Add a node to the path_nodes bootstrap array.
 *
 * return -1 on failure
 * return 0 on success
 */
int onion_add_bs_path_node(Onion_Client *onion_c, IP_Port ip_port, const uint8_t *public_key);

/* Put up to max_num nodes in nodes.
 *
 * return the number of nodes.
 */
uint16_t onion_backup_nodes(const Onion_Client *onion_c, Node_format *nodes, uint16_t max_num);

/* Add a friend who we want to connect to.
 *
 * return -1 on failure.
 * return the friend number on success or if the friend was already added.
 */
int onion_friend_num(const Onion_Client *onion_c, const uint8_t *public_key);

/* Add a friend who we want to connect to.
 *
 * return -1 on failure.
 * return the friend number on success.
 */
int onion_addfriend(Onion_Client *onion_c, const uint8_t *public_key);

/* Delete a friend.
 *
 * return -1 on failure.
 * return the deleted friend number on success.
 */
int onion_delfriend(Onion_Client *onion_c, int friend_num);

/* Set if friend is online or not.
 * NOTE: This function is there and should be used so that we don't send useless packets to the friend if he is online.
 *
 * is_online 1 means friend is online.
 * is_online 0 means friend is offline
 *
 * return -1 on failure.
 * return 0 on success.
 */
int onion_set_friend_online(Onion_Client *onion_c, int friend_num, uint8_t is_online);

/* Get the ip of friend friendnum and put it in ip_port
 *
 *  return -1, -- if public_key does NOT refer to a friend
 *  return  0, -- if public_key refers to a friend and we failed to find the friend (yet)
 *  return  1, ip if public_key refers to a friend and we found him
 *
 */
int onion_getfriendip(const Onion_Client *onion_c, int friend_num, IP_Port *ip_port);

/* Set the function for this friend that will be callbacked with object and number
 * when that friends gives us one of the TCP relays he is connected to.
 *
 * object and number will be passed as argument to this function.
 *
 * return -1 on failure.
 * return 0 on success.
 */
int recv_tcp_relay_handler(Onion_Client *onion_c, int friend_num, int (*tcp_relay_node_callback)(void *object,
                           uint32_t number, IP_Port ip_port, const uint8_t *public_key), void *object, uint32_t number);


/* Set the function for this friend that will be callbacked with object and number
 * when that friend gives us his DHT temporary public key.
 *
 * object and number will be passed as argument to this function.
 *
 * return -1 on failure.
 * return 0 on success.
 */
int onion_dht_pk_callback(Onion_Client *onion_c, int friend_num, void (*function)(void *data, int32_t number,
                          const uint8_t *dht_public_key, void *userdata), void *object, uint32_t number);

/* Set a friends DHT public key.
 * timestamp is the time (current_time_monotonic()) at which the key was last confirmed belonging to
 * the other peer.
 *
 * return -1 on failure.
 * return 0 on success.
 */
int onion_set_friend_DHT_pubkey(Onion_Client *onion_c, int friend_num, const uint8_t *dht_key);

/* Copy friends DHT public key into dht_key.
 *
 * return 0 on failure (no key copied).
 * return 1 on success (key copied).
 */
unsigned int onion_getfriend_DHT_pubkey(const Onion_Client *onion_c, int friend_num, uint8_t *dht_key);

#define ONION_DATA_IN_RESPONSE_MIN_SIZE (CRYPTO_PUBLIC_KEY_SIZE + CRYPTO_MAC_SIZE)
#define ONION_CLIENT_MAX_DATA_SIZE (MAX_DATA_REQUEST_SIZE - ONION_DATA_IN_RESPONSE_MIN_SIZE)

/* Send data of length length to friendnum.
 * Maximum length of data is ONION_CLIENT_MAX_DATA_SIZE.
 * This data will be received by the friend using the Onion_Data_Handlers callbacks.
 *
 * Even if this function succeeds, the friend might not receive any data.
 *
 * return the number of packets sent on success
 * return -1 on failure.
 */
int send_onion_data(Onion_Client *onion_c, int friend_num, const uint8_t *data, uint16_t length);

/* Function to call when onion data packet with contents beginning with byte is received. */
void oniondata_registerhandler(Onion_Client *onion_c, uint8_t byte, oniondata_handler_callback cb, void *object);

void do_onion_client(Onion_Client *onion_c);

Onion_Client *new_onion_client(Net_Crypto *c);

void kill_onion_client(Onion_Client *onion_c);


/*  return 0 if we are not connected to the network.
 *  return 1 if we are connected with TCP only.
 *  return 2 if we are also connected with UDP.
 */
unsigned int onion_connection_status(const Onion_Client *onion_c);

#endif<|MERGE_RESOLUTION|>--- conflicted
+++ resolved
@@ -124,7 +124,7 @@
 typedef int (*oniondata_handler_callback)(void *object, const uint8_t *source_pubkey, const uint8_t *data,
         uint16_t len, void *userdata);
 
-struct Onion_Client {
+typedef struct Onion_Client {
     DHT     *dht;
     Net_Crypto *c;
     Networking_Core *net;
@@ -160,13 +160,9 @@
     uint64_t last_packet_recv;
 
     unsigned int onion_connected;
-<<<<<<< HEAD
+
     bool UDP_connected;
 } Onion_Client;
-=======
-    _Bool UDP_connected;
-};
->>>>>>> 802ca41f
 
 typedef struct Onion_Client Onion_Client;
 
